require 'rails_helper'

feature 'Sign in' do
  include SessionTimeoutWarningHelper
  include ActionView::Helpers::DateHelper
  include PersonalKeyHelper
  include SamlAuthHelper
  include SpAuthHelper
  include IdvHelper

  scenario 'user cannot sign in if not registered' do
    signin('test@example.com', 'Please123!')
    link_url = new_user_password_url

    expect(page).
      to have_link t('devise.failure.not_found_in_database_link_text', href: link_url)
  end

  it 'does not throw an exception if the email contains invalid bytes' do
    suppress_output do
      signin("test@\xFFbar\xF8.com", 'Please123!')
      expect(page).to have_content 'Bad request'
    end
  end

  scenario 'user cannot sign in with wrong email' do
    user = create(:user)
    signin('invalid@email.com', user.password)
    link_url = new_user_password_url

    expect(page).
      to have_link t('devise.failure.invalid_link_text', href: link_url)
  end

  scenario 'user cannot sign in with empty email' do
    signin('', 'foo')

    link_url = new_user_password_url

    expect(page).
      to have_link t('devise.failure.not_found_in_database_link_text', href: link_url)
  end

  scenario 'user cannot sign in with empty password' do
    signin('test@example.com', '')

    link_url = new_user_password_url

    expect(page).
      to have_link t('devise.failure.not_found_in_database_link_text', href: link_url)
  end

  scenario 'user cannot sign in with wrong password' do
    user = create(:user)
    signin(user.email, 'invalidpass')
    link_url = new_user_password_url

    expect(page).
      to have_link t('devise.failure.invalid_link_text', href: link_url)
  end

  scenario 'user can see and use password visibility toggle', js: true do
    visit new_user_session_path

    find('.checkbox').click

    expect(page).to have_css('input.password[type="text"]')
  end

  scenario 'user session expires in amount of time specified by Devise config' do
    sign_in_and_2fa_user

    visit account_path
    expect(current_path).to eq account_path

    Timecop.travel(Devise.timeout_in + 1.minute)

    visit account_path
    expect(current_path).to eq root_path

    Timecop.return
  end

  scenario 'user session cookie has no explicit expiration time (dies with browser exit)' do
    sign_in_and_2fa_user

    expect(session_cookie.expires).to be_nil
  end

  context 'session approaches timeout', js: true do
    before :each do
      allow(Figaro.env).to receive(:session_check_frequency).and_return('1')
      allow(Figaro.env).to receive(:session_check_delay).and_return('2')
      allow(Figaro.env).to receive(:session_timeout_warning_seconds).
        and_return(Devise.timeout_in.to_s)

      sign_in_and_2fa_user
      visit root_path
    end

    scenario 'user sees warning before session times out' do
      expect(page).to have_css('#session-timeout-msg')

      time1 = page.text[/14:5[0-9]/]
      expect(page).to have_content(time1)
      sleep(1)
      time2 = page.text[/14:5[0-9]/]
      expect(time2).to be < time1
    end

    scenario 'user can continue browsing' do
      find_link(t('notices.timeout_warning.signed_in.continue')).click

      expect(current_path).to eq account_path
    end

    scenario 'user has option to sign out' do
      click_link(t('notices.timeout_warning.signed_in.sign_out'))

      expect(page).to have_content t('devise.sessions.signed_out')
      expect(current_path).to eq new_user_session_path
    end
  end

  context 'user only signs in via email and password', js: true do
    it 'displays the session timeout warning with partially signed in copy' do
      allow(Figaro.env).to receive(:session_check_frequency).and_return('1')
      allow(Figaro.env).to receive(:session_check_delay).and_return('2')
      allow(Figaro.env).to receive(:session_timeout_warning_seconds).
        and_return(Devise.timeout_in.to_s)

      user = create(:user, :signed_up)
      sign_in_user(user)
      visit user_two_factor_authentication_path

      expect(page).to have_css('#session-timeout-msg')
      expect(page).to have_content(t('notices.timeout_warning.partially_signed_in.continue'))
      expect(page).to have_content(t('notices.timeout_warning.partially_signed_in.sign_out'))
    end
  end

  context 'signed out' do
    it 'refreshes the current page after session expires', js: true do
      allow(Devise).to receive(:timeout_in).and_return(1)

      visit sign_up_email_path(request_id: '123abc')
      fill_in 'Email', with: 'test@example.com'

      expect(page).to have_content(
        t('notices.session_cleared', minutes: Figaro.env.session_timeout_in_minutes)
      )
      expect(page).to have_field('Email', with: '')
      expect(current_url).to match Regexp.escape(sign_up_email_path(request_id: '123abc'))
    end

    it 'does not refresh the page after the session expires', js: true do
      allow(Devise).to receive(:timeout_in).and_return(60)

      visit root_path
      expect(page).to_not have_content(
        t('notices.session_cleared', minutes: Figaro.env.session_timeout_in_minutes)
      )
    end
  end

  context 'signing back in after session timeout length' do
    before do
      ActionController::Base.allow_forgery_protection = true
    end

    after do
      ActionController::Base.allow_forgery_protection = false
    end

    it 'fails to sign in the user, with CSRF error' do
      user = sign_in_and_2fa_user
      click_link(t('links.sign_out'), match: :first)

      Timecop.travel(Devise.timeout_in + 1.minute) do
        expect(page).to_not have_content(t('forms.buttons.continue'))

        # Redis doesn't respect Timecop so expire session manually.
        session_store.send(:destroy_session_from_sid, session_cookie.value)

        fill_in_credentials_and_submit(user.email, user.password)
        expect(page).to have_content t('errors.invalid_authenticity_token')

        fill_in_credentials_and_submit(user.email, user.password)
        expect(current_path).to eq login_two_factor_path(otp_delivery_preference: 'sms')
      end
    end

    it 'refreshes the page (which clears the form) and notifies the user', js: true do
      allow(Devise).to receive(:timeout_in).and_return(1)
      user = create(:user)
      visit root_path
      fill_in 'Email', with: user.email
      fill_in 'Password', with: user.password

      expect(page).to have_content(
        t('notices.session_cleared', minutes: Figaro.env.session_timeout_in_minutes)
      )
      expect(find_field('Email').value).to be_blank
      expect(find_field('Password').value).to be_blank
    end
  end

  describe 'session timeout configuration' do
    it 'uses delay and warning settings whose sum is a multiple of 60' do
      expect((start + warning) % 60).to eq 0
    end

    it 'uses frequency and warning settings whose sum is a multiple of 60' do
      expect((frequency + warning) % 60).to eq 0
    end
  end

  context 'user attempts too many concurrent sessions' do
    scenario 'redirects to home page with error' do
      user = user_with_2fa

      perform_in_browser(:one) do
        sign_in_live_with_2fa(user)

        expect(current_path).to eq account_path
      end

      perform_in_browser(:two) do
        sign_in_live_with_2fa(user)

        expect(current_path).to eq account_path
      end

      perform_in_browser(:one) do
        visit account_path

        expect(current_path).to eq new_user_session_path
        expect(page).to have_content(t('devise.failure.session_limited'))
      end
    end
  end

  context 'attribute_encryption_key is changed but queue does not contain any previous keys' do
    it 'throws an exception and does not overwrite User email' do
      email = 'test@example.com'
      password = 'salty pickles'

      create(:user, :signed_up, email: email, password: password)

      user = User.find_with_email(email)
      encrypted_email = user.encrypted_email

      rotate_attribute_encryption_key_with_invalid_queue

      expect { signin(email, password) }.
        to raise_error Encryption::EncryptionError, 'unable to decrypt attribute with any key'

      user = user.reload
      expect(user.encrypted_email).to eq encrypted_email
    end
  end

  context 'KMS is on and user enters incorrect password' do
    it 'redirects to root_path with user-friendly error message, not a 500 error' do
      user = create(:user)
      email = user.email
      allow(FeatureManagement).to receive(:use_kms?).and_return(true)
      stub_aws_kms_client_invalid_ciphertext
      allow(SessionEncryptorErrorHandler).to receive(:call)

      signin(email, 'invalid')

      link_url = new_user_password_url

      expect(page).
        to have_link t('devise.failure.invalid_link_text', href: link_url)
      expect(current_path).to eq root_path
    end
  end

  context 'invalid request_id' do
    it 'allows the user to sign in and does not try to redirect to any SP' do
      allow(FeatureManagement).to receive(:prefill_otp_codes?).and_return(true)
      user = create(:user, :signed_up)

      visit new_user_session_path(request_id: 'invalid')
      fill_in_credentials_and_submit(user.email, user.password)
      click_submit_default

      expect(current_path).to eq account_path
    end
  end

  context 'CSRF error' do
    it 'redirects to sign in page with flash message' do
      user = create(:user, :signed_up)
      visit new_user_session_path(request_id: '123')
      allow_any_instance_of(Users::SessionsController).
        to receive(:create).and_raise(ActionController::InvalidAuthenticityToken)

      fill_in_credentials_and_submit(user.email, user.password)

      expect(current_url).to eq new_user_session_url(request_id: '123')
      expect(page).to have_content t('errors.invalid_authenticity_token')
    end
  end

  context 'visiting a page that requires authentication while signed out' do
    it 'redirects to sign in page with relevant flash message' do
      visit account_path

      expect(current_path).to eq new_user_session_path
      expect(page).to have_content(t('devise.failure.unauthenticated'))
    end
  end

  it_behaves_like 'signing in with the site in Spanish', :saml
  it_behaves_like 'signing in with the site in Spanish', :oidc

  context 'user signs in with Voice OTP delivery preference to an unsupported country' do
    it 'falls back to SMS with an error message' do
      allow(SmsOtpSenderJob).to receive(:perform_later)
      allow(VoiceOtpSenderJob).to receive(:perform_later)
      user = create(:user, :signed_up,
                    otp_delivery_preference: 'voice', with: { phone: '+1 441-295-9644' })
      signin(user.email, user.password)

      expect(VoiceOtpSenderJob).to_not have_received(:perform_later)
      expect(SmsOtpSenderJob).to have_received(:perform_later)
      expect(page).
        to have_current_path(login_two_factor_path(otp_delivery_preference: 'sms', reauthn: false))
      expect(page).to have_content t(
        'two_factor_authentication.otp_delivery_preference.phone_unsupported',
        location: 'Bermuda'
      )
      expect(user.reload.otp_delivery_preference).to eq 'sms'
    end
  end

  context 'user tries to visit /login/two_factor/voice with an unsupported phone' do
    it 'displays an error message but does not send an SMS' do
      allow(SmsOtpSenderJob).to receive(:perform_later)
      allow(VoiceOtpSenderJob).to receive(:perform_later)
      user = create(:user, :signed_up,
                    otp_delivery_preference: 'sms', with: { phone: '+91 1234567890' })
      signin(user.email, user.password)
      visit login_two_factor_path(otp_delivery_preference: 'voice', reauthn: false)

      expect(VoiceOtpSenderJob).to_not have_received(:perform_later)
      expect(SmsOtpSenderJob).to have_received(:perform_later).exactly(:once)
      expect(page).
        to have_current_path(login_two_factor_path(otp_delivery_preference: 'sms', reauthn: false))
      expect(page).to have_content t(
        'two_factor_authentication.otp_delivery_preference.phone_unsupported',
        location: 'India'
      )
      expect(user.reload.otp_delivery_preference).to eq 'sms'
    end
  end

  context 'user tries to visit /otp/send with voice delivery to an unsupported phone' do
    it 'displays an error message but does not send an SMS' do
      allow(SmsOtpSenderJob).to receive(:perform_later)
      allow(VoiceOtpSenderJob).to receive(:perform_later)
      user = create(:user, :signed_up,
                    otp_delivery_preference: 'sms', with: { phone: '+91 1234567890' })
      signin(user.email, user.password)
      visit otp_send_path(
        otp_delivery_selection_form: { otp_delivery_preference: 'voice', resend: true }
      )

      expect(VoiceOtpSenderJob).to_not have_received(:perform_later)
      expect(SmsOtpSenderJob).to have_received(:perform_later).exactly(:once)
      expect(page).
        to have_current_path(login_two_factor_path(otp_delivery_preference: 'sms'))
      expect(page).to have_content t(
        'two_factor_authentication.otp_delivery_preference.phone_unsupported',
        location: 'India'
      )
      expect(user.reload.otp_delivery_preference).to eq 'sms'
    end
  end

  context 'user with voice delivery preference visits /otp/send' do
    it 'displays an error message but does not send an SMS' do
      allow(SmsOtpSenderJob).to receive(:perform_later)
      allow(VoiceOtpSenderJob).to receive(:perform_later)
      user = create(:user, :signed_up,
                    otp_delivery_preference: 'voice', with: { phone: '+91 1234567890' })
      signin(user.email, user.password)
      visit otp_send_path(
        otp_delivery_selection_form: { otp_delivery_preference: 'voice', resend: true }
      )

      expect(VoiceOtpSenderJob).to_not have_received(:perform_later)
      expect(SmsOtpSenderJob).to have_received(:perform_later).exactly(:once)
      expect(page).
        to have_current_path(login_two_factor_path(otp_delivery_preference: 'sms'))
      expect(page).to have_content t(
        'two_factor_authentication.otp_delivery_preference.phone_unsupported',
        location: 'India'
      )
      expect(user.reload.otp_delivery_preference).to eq 'sms'
    end
  end

  it_behaves_like 'signing in as LOA1 with personal key', :saml
  it_behaves_like 'signing in as LOA1 with personal key', :oidc
  it_behaves_like 'signing in as LOA3 with personal key', :saml
  it_behaves_like 'signing in as LOA3 with personal key', :oidc
  it_behaves_like 'signing in with wrong credentials', :saml
  it_behaves_like 'signing in with wrong credentials', :oidc
  it_behaves_like 'signing with while PIV/CAC enabled but not phone enabled', :saml
  it_behaves_like 'signing with while PIV/CAC enabled but not phone enabled', :oidc

  context 'user signs in with personal key, visits account page before viewing new key' do
    # this can happen if you submit the personal key form multiple times quickly
    it 'redirects to the personal key page' do
      user = create(:user, :signed_up)
      old_personal_key = PersonalKeyGenerator.new(user).create
      signin(user.email, user.password)
      choose_another_security_option('personal_key')
      enter_personal_key(personal_key: old_personal_key)
      click_submit_default
      visit account_path

      expect(page).to have_current_path(manage_personal_key_path)

      click_acknowledge_personal_key

      expect(page).to have_current_path(account_path)
    end
  end

  context 'user attempts sign in with bad personal key' do
    it 'remains on the login with personal key page' do
      user = create(:user, :signed_up)
      signin(user.email, user.password)
      choose_another_security_option('personal_key')
      enter_personal_key(personal_key: 'foo')
      click_submit_default

      expect(page).to have_current_path(login_two_factor_personal_key_path)
      expect(page).to have_content t('two_factor_authentication.invalid_personal_key')
    end
  end

  it 'does not whitelist style-src in CSP' do
    allow(FeatureManagement).to receive(:recaptcha_enabled?).and_return(true)
    visit root_path
    expect(page.response_headers['Content-Security-Policy']).
      to(include('style-src \'self\''))
  end

  context 'user is totp_enabled but not phone_enabled' do
    before do
      user = create(:user, :with_authentication_app)
      signin(user.email, user.password)
    end

    it 'requires 2FA before allowing access to phone setup form' do
      visit phone_setup_path

      expect(page).to have_current_path login_two_factor_authenticator_path
    end

    it 'does not redirect to phone setup form when visiting /login/two_factor/sms' do
      visit login_two_factor_path(otp_delivery_preference: 'sms')

      expect(page).to have_current_path login_two_factor_authenticator_path
    end

    it 'does not redirect to phone setup form when visiting /login/two_factor/voice' do
      visit login_two_factor_path(otp_delivery_preference: 'voice')

      expect(page).to have_current_path login_two_factor_authenticator_path
    end

    it 'does not display OTP Fallback text and links' do
      expect(page).
        to_not have_content t('two_factor_authentication.totp_fallback.sms_link_text')
<<<<<<< HEAD
=======
    end
  end

  context 'visiting via SP1, then via SP2, then signing in' do
    it 'redirects to SP2' do
      allow(FeatureManagement).to receive(:prefill_otp_codes?).and_return(true)

      user = create(:user, :signed_up)
      visit_idp_from_sp_with_loa1(:saml)
      click_link t('links.sign_in')
      visit_idp_from_sp_with_loa1(:oidc)
      click_link t('links.sign_in')
      fill_in_credentials_and_submit(user.email, user.password)
      click_submit_default
      click_continue

      redirect_uri = URI(current_url)

      expect(redirect_uri.to_s).to start_with('http://localhost:7654/auth/result')
      expect(ServiceProviderRequest.count).to eq 0
>>>>>>> ef7ea180
    end
  end
end<|MERGE_RESOLUTION|>--- conflicted
+++ resolved
@@ -479,8 +479,6 @@
     it 'does not display OTP Fallback text and links' do
       expect(page).
         to_not have_content t('two_factor_authentication.totp_fallback.sms_link_text')
-<<<<<<< HEAD
-=======
     end
   end
 
@@ -501,7 +499,6 @@
 
       expect(redirect_uri.to_s).to start_with('http://localhost:7654/auth/result')
       expect(ServiceProviderRequest.count).to eq 0
->>>>>>> ef7ea180
     end
   end
 end