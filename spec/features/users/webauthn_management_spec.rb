--- conflicted
+++ resolved
@@ -14,13 +14,8 @@
       click_link t('account.index.webauthn_add'), href: webauthn_setup_path
       expect(current_path).to eq webauthn_setup_path
 
-<<<<<<< HEAD
-      mock_press_button_on_hardware_key_and_fill_in_name_field
-      click_submit_default
-=======
       fill_in_nickname_and_click_continue
       mock_press_button_on_hardware_key
->>>>>>> ef7ea180
 
       expect(current_path).to eq webauthn_setup_success_path
     end
@@ -33,13 +28,8 @@
       click_link t('account.index.webauthn_add'), href: webauthn_setup_path
       expect(current_path).to eq webauthn_setup_path
 
-<<<<<<< HEAD
-      mock_press_button_on_hardware_key_and_fill_in_name_field
-      click_submit_default
-=======
       fill_in_nickname_and_click_continue
       mock_press_button_on_hardware_key
->>>>>>> ef7ea180
 
       expect(current_path).to eq account_path
       expect(page).to have_content t('errors.webauthn_setup.general_error')
@@ -70,13 +60,8 @@
       click_link t('account.index.webauthn_add'), href: webauthn_setup_path
       expect(current_path).to eq webauthn_setup_path
 
-<<<<<<< HEAD
-      mock_press_button_on_hardware_key_and_fill_in_name_field
-      click_submit_default
-=======
       fill_in_nickname_and_click_continue
       mock_press_button_on_hardware_key
->>>>>>> ef7ea180
 
       expect(current_path).to eq webauthn_setup_success_path
       click_button t('forms.buttons.continue')
@@ -84,13 +69,8 @@
       click_link t('account.index.webauthn_add'), href: webauthn_setup_path
       expect(current_path).to eq webauthn_setup_path
 
-<<<<<<< HEAD
-      mock_press_button_on_hardware_key_and_fill_in_name_field
-      click_submit_default
-=======
       fill_in_nickname_and_click_continue
       mock_press_button_on_hardware_key
->>>>>>> ef7ea180
 
       expect(current_path).to eq webauthn_setup_path
       expect(page).to have_content t('errors.webauthn_setup.unique_name')
