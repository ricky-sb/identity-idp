--- conflicted
+++ resolved
@@ -7,11 +7,7 @@
     allow(view).to receive(:current_user).and_return(user)
 
     @user_phone_form = UserPhoneForm.new(user, nil)
-<<<<<<< HEAD
     @presenter = PhoneSetupPresenter.new(user, false, 'voice')
-=======
-    @presenter = PhoneSetupPresenter.new
->>>>>>> 555839f8
     render
   end
 
