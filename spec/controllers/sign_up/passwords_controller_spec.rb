require 'rails_helper'

describe SignUp::PasswordsController do
  describe '#create' do
    it 'tracks a valid password event' do
      token = 'new token'
      user = create(:user, confirmation_token: token, confirmation_sent_at: Time.zone.now)

      stub_analytics

      analytics_hash = {
        success: true,
        errors: {},
        user_id: user.uuid,
        request_id_present: false,
      }

      expect(@analytics).to receive(:track_event).
        with(Analytics::PASSWORD_CREATION, analytics_hash)

      post :create, params: {
        password_form: { password: 'NewVal!dPassw0rd' },
        confirmation_token: token,
      }

      user.reload
      expect(user.valid_password?('NewVal!dPassw0rd')).to eq true
      expect(user.confirmed?).to eq true
      expect(user.reset_requested_at).to be_nil
    end

    it 'tracks an invalid password event' do
      token = 'new token'
      user = create(:user, confirmation_token: token, confirmation_sent_at: Time.zone.now)

      stub_analytics

      analytics_hash = {
        success: false,
        errors: {
          password: ["is too short (minimum is #{Devise.password_length.first} characters)"],
        },
        user_id: user.uuid,
        request_id_present: false,
      }

      expect(@analytics).to receive(:track_event).
        with(Analytics::PASSWORD_CREATION, analytics_hash)

      post :create, params: { password_form: { password: 'NewVal' }, confirmation_token: token }
    end
<<<<<<< HEAD

    it 'saves password metrics' do
      token = 'new token'
      params = { password_form: { password: 'super salty pickles' }, confirmation_token: token }
      create(:user, confirmation_token: token, confirmation_sent_at: Time.zone.now)

      post :create, params: params

      expect(PasswordMetric.where(metric: 'length', value: 19, count: 1).count).to eq(1)
      expect(PasswordMetric.where(metric: 'guesses_log10', value: 13.6, count: 1).count).to eq(1)
    end
=======
>>>>>>> e448cb17
  end

  describe '#new' do
    render_views
    it 'instructs crawlers to not index this page' do
      token = 'foo token'
      create(:user, :unconfirmed, confirmation_token: token, confirmation_sent_at: Time.zone.now)
      get :new, params: { confirmation_token: token }

      expect(response.body).to match('<meta content="noindex,nofollow" name="robots" />')
    end
  end
end<|MERGE_RESOLUTION|>--- conflicted
+++ resolved
@@ -49,20 +49,6 @@
 
       post :create, params: { password_form: { password: 'NewVal' }, confirmation_token: token }
     end
-<<<<<<< HEAD
-
-    it 'saves password metrics' do
-      token = 'new token'
-      params = { password_form: { password: 'super salty pickles' }, confirmation_token: token }
-      create(:user, confirmation_token: token, confirmation_sent_at: Time.zone.now)
-
-      post :create, params: params
-
-      expect(PasswordMetric.where(metric: 'length', value: 19, count: 1).count).to eq(1)
-      expect(PasswordMetric.where(metric: 'guesses_log10', value: 13.6, count: 1).count).to eq(1)
-    end
-=======
->>>>>>> e448cb17
   end
 
   describe '#new' do
