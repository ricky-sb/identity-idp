--- conflicted
+++ resolved
@@ -10,7 +10,8 @@
 
       context 'LOA1' do
         it 'tracks page visit' do
-          stub_sign_in
+          user = create(:user)
+          stub_sign_in(user)
           subject.session[:sp] = { issuer: 'awesome sp', loa3: false }
           get :show
 
@@ -69,7 +70,8 @@
     end
 
     it 'renders show if the user has an sp in the active session' do
-      stub_sign_in
+      user = create(:user)
+      stub_sign_in(user)
       subject.session[:sp] = { issuer: 'awesome sp', loa3: false }
       get :show
 
@@ -91,6 +93,9 @@
     before do
       stub_analytics
       allow(@analytics).to receive(:track_event)
+      @linker = instance_double(IdentityLinker)
+      allow(@linker).to receive(:link_identity).and_return(true)
+      allow(IdentityLinker).to receive(:new).and_return(@linker)
     end
 
     context 'LOA1' do
@@ -108,8 +113,6 @@
           loa3: false, service_provider_name: subject.decorated_session.sp_name
         )
       end
-<<<<<<< HEAD
-=======
 
       it 'updates verified attributes' do
         stub_sign_in
@@ -121,7 +124,6 @@
         expect(@linker).to receive(:link_identity).with(ial: 1, verified_attributes: ['email'])
         patch :update
       end
->>>>>>> f8785959
     end
 
     context 'LOA3' do
@@ -140,8 +142,6 @@
           loa3: true, service_provider_name: subject.decorated_session.sp_name
         )
       end
-<<<<<<< HEAD
-=======
 
       it 'updates verified attributes' do
         user = create(:user, profiles: [create(:profile, :verified, :active)])
@@ -155,7 +155,6 @@
           with(ial: 3, verified_attributes: %w[email first_name])
         patch :update
       end
->>>>>>> f8785959
     end
   end
 end