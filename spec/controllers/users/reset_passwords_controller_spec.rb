--- conflicted
+++ resolved
@@ -279,32 +279,6 @@
         expect(response).to redirect_to new_user_session_path
       end
     end
-<<<<<<< HEAD
-
-    it 'increments password metrics' do
-      raw_reset_token, db_confirmation_token =
-        Devise.token_generator.generate(User, :reset_password_token)
-
-      user = create(
-        :user,
-        :unconfirmed,
-        reset_password_token: db_confirmation_token,
-        reset_password_sent_at: Time.zone.now,
-      )
-
-      stub_user_mailer(user)
-
-      password = 'super salty pickles'
-      params = { password: password, reset_password_token: raw_reset_token }
-
-      get :edit, params: { reset_password_token: raw_reset_token }
-      put :update, params: { reset_password_form: params }
-
-      expect(PasswordMetric.where(metric: 'length', value: 19, count: 1).count).to eq(1)
-      expect(PasswordMetric.where(metric: 'guesses_log10', value: 13.6, count: 1).count).to eq(1)
-    end
-=======
->>>>>>> e448cb17
   end
 
   describe '#create' do
