require 'rails_helper'

describe SamlIdpController do
  include SamlAuthHelper

  render_views

  describe '/api/saml/logout' do
    let(:user) { create(:user, :signed_up) }
    before { sign_in user }

    it 'clears session state' do
      subject.session[:foo] = 'bar'
      expect(subject.session[:foo]).to eq('bar')

      delete :logout
      expect(subject.session[:foo]).to be_nil
    end

    it 'tracks the event when idp-initiated' do
      stub_analytics
      result = { sp_initiated: false, oidc: false }

      expect(@analytics).to receive(:track_event).with(Analytics::LOGOUT_INITIATED, result)

      delete :logout
    end

    it 'tracks the event when sp-initiated' do
      allow(controller).to receive(:saml_request).and_return(FakeSamlRequest.new)
      stub_analytics
      result = { sp_initiated: true, oidc: false }

      expect(@analytics).to receive(:track_event).with(Analytics::LOGOUT_INITIATED, result)

      delete :logout, params: { SAMLRequest: 'foo' }
    end
  end

  describe 'POST /api/saml/logout' do
    context 'when SAML response is not successful' do
      let(:user) { create(:user, :signed_up) }

      it 'finishes SLO at the IdP' do
        user.identities << Identity.create(
          service_provider: 'foo',
          last_authenticated_at: Time.zone.now
        )
        sign_in user

        post :logout, params: {
          SAMLResponse: 'PD94bWwgdmVyc2lvbj0iMS4wIiBlbmNvZGluZz0iVVRGLTgiPz4' \
                        '8c2FtbDJwOkxvZ291dFJlc3BvbnNlIHhtbG5zOnNhbWwycD0idX' \
                        'JuOm9hc2lzOm5hbWVzOnRjOlNBTUw6Mi4wOnByb3RvY29sIiBEZ' \
                        'XN0aW5hdGlvbj0iaHR0cHM6Ly9teWFjY291bnQudXNjaXMuZGhz' \
                        'Lmdvdi9hcGkvc2FtbC9sb2dvdXQiIElEPSJhMzZkYWloNWNqYmo' \
                        'zMWI5NDYwZGJiajNqZDQ2N2I0IiBJblJlc3BvbnNlVG89Il81Zj' \
                        'dlYjU3MC01YjQ3LTRhMzAtYjUzNi0yY2YyOThhY2NmNmYiIElzc' \
                        '3VlSW5zdGFudD0iMjAxNS0xMi0wMlQxNToyNzo0OS4zNzFaIiBW' \
                        'ZXJzaW9uPSIyLjAiPjxzYW1sMjpJc3N1ZXIgeG1sbnM6c2FtbDI' \
                        '9InVybjpvYXNpczpuYW1lczp0YzpTQU1MOjIuMDphc3NlcnRpb2' \
                        '4iPmV4dGVybmFsYXBwX3ByXzMwYTwvc2FtbDI6SXNzdWVyPjxzY' \
                        'W1sMnA6U3RhdHVzPjxzYW1sMnA6U3RhdHVzQ29kZSBWYWx1ZT0i' \
                        'dXJuOm9hc2lzOm5hbWVzOnRjOlNBTUw6Mi4wOnN0YXR1czpVbmt' \
                        'ub3duUHJpbmNpcGFsIi8+PHNhbWwycDpTdGF0dXNNZXNzYWdlPk' \
                        '5vIHVzZXIgaXMgbG9nZ2VkIGluPC9zYW1sMnA6U3RhdHVzTWVzc' \
                        '2FnZT48L3NhbWwycDpTdGF0dXM+PC9zYW1sMnA6TG9nb3V0UmVz' \
                        'cG9uc2U+',
        }
        expect(response).to redirect_to root_url
      end
    end
  end

  describe '/api/saml/metadata' do
    before do
      get :metadata
    end

    let(:org_name) { '18F' }
    let(:xmldoc) { SamlResponseDoc.new('controller', 'metadata', response) }

    it 'renders XML inline' do
      expect(response.content_type).to eq 'text/xml'
    end

    it 'contains an EntityDescriptor nodeset' do
      expect(xmldoc.metadata_nodeset.length).to eq(1)
    end

    it 'contains a signature nodeset' do
      expect(xmldoc.signature_nodeset.length).to eq(1)
    end

    it 'contains a signature method nodeset with SHA256 algorithm' do
      expect(xmldoc.signature_method_nodeset.length).to eq(1)

      expect(xmldoc.signature_method_nodeset[0].attr('Algorithm')).
        to eq('http://www.w3.org/2001/04/xmldsig-more#rsa-sha256')
    end

    it 'contains a digest method nodeset with SHA256 algorithm' do
      expect(xmldoc.digest_method_nodeset.length).to eq(1)

      expect(xmldoc.digest_method_nodeset[0].attr('Algorithm')).
        to eq('http://www.w3.org/2001/04/xmlenc#sha256')
    end

    it 'contains the organization name under AttributeAuthorityDescriptor' do
      expect(xmldoc.attribute_authority_organization_name).
        to eq org_name
    end

    it 'contains the org display name under AttributeAuthorityDescriptor' do
      expect(xmldoc.attribute_authority_organization_display_name).
        to eq org_name
    end

    it 'contains the organization name' do
      expect(xmldoc.organization_name).
        to eq org_name
    end

    it 'contains the organization display name' do
      expect(xmldoc.organization_display_name).
        to eq org_name
    end

    it 'disables caching' do
      expect(response.headers['Pragma']).to eq 'no-cache'
    end
  end

  describe 'GET /api/saml/auth' do
    let(:xmldoc) { SamlResponseDoc.new('controller', 'response_assertion', response) }

    context 'with LOA3 and the identity is already verified' do
      let(:user) { create(:profile, :active, :verified).user }
      let(:pii) do
        Pii::Attributes.new_from_hash(
          first_name: 'Some',
          last_name: 'One',
          ssn: '666666666',
          zipcode: '12345'
        )
      end
      let(:this_authn_request) do
        raw_req = CGI.unescape loa3_authnrequest.split('SAMLRequest').last
        SamlIdp::Request.from_deflated_request(raw_req)
      end
      let(:asserter) do
        AttributeAsserter.new(
          user: user,
          service_provider: ServiceProvider.from_issuer(loa3_saml_settings.issuer),
          authn_request: this_authn_request,
          decrypted_pii: pii
        )
      end

      before do
        stub_sign_in(user)
<<<<<<< HEAD
=======
        IdentityLinker.new(user, loa3_saml_settings.issuer).link_identity(ial: 3)
        user.identities.last.update!(
          verified_attributes: %w[given_name family_name social_security_number address]
        )
>>>>>>> f8785959
        allow(subject).to receive(:attribute_asserter) { asserter }
      end

      it 'calls AttributeAsserter#build' do
        expect(asserter).to receive(:build).at_least(:once).and_call_original

        saml_get_auth(loa3_saml_settings)
      end

      it 'sets identity loa to 3' do
        saml_get_auth(loa3_saml_settings)
        expect(user.identities.last.ial).to eq(3)
      end

      it 'does not redirect the user to the IdV URL' do
        saml_get_auth(loa3_saml_settings)

        expect(response).to_not be_redirect
      end

      it 'contains verified attributes' do
        saml_get_auth(loa3_saml_settings)

        expect(xmldoc.attribute_node_for('address1')).to be_nil

        %w[first_name last_name ssn zipcode].each do |attr|
          node_value = xmldoc.attribute_value_for(attr)
          expect(node_value).to eq(pii[attr])
        end

        expect(xmldoc.attribute_value_for('verified_at')).to eq(
          user.active_profile.verified_at.iso8601
        )
      end
    end

    context 'with LOA3 and the identity is not already verified' do
      it 'redirects to IdV URL for LOA3 proofer' do
        user = create(:user, :signed_up)
        generate_saml_response(user, loa3_saml_settings)

        expect(response).to redirect_to verify_path
      end
    end

    context 'with LOA1' do
      it 'does not redirect the user to the IdV URL' do
        user = create(:user, :signed_up)
        generate_saml_response(user, saml_settings)

        expect(response).to_not be_redirect
      end
    end

    context 'authn_context is invalid' do
      it 'renders an error page' do
        stub_analytics
        allow(@analytics).to receive(:track_event)

        saml_get_auth(invalid_authn_context_settings)

        expect(controller).to render_template('saml_idp/auth/error')
        expect(response.status).to eq(400)
        expect(response.body).to include(t('errors.messages.unauthorized_authn_context'))

        analytics_hash = {
          success: false,
          errors: { authn_context: [t('errors.messages.unauthorized_authn_context')] },
          authn_context: 'http://idmanagement.gov/ns/assurance/loa/5',
          service_provider: 'http://localhost:3000',
        }

        expect(@analytics).to have_received(:track_event).
          with(Analytics::SAML_AUTH, analytics_hash)
      end
    end

    context 'authn_context is missing' do
      it 'defaults to LOA1' do
        stub_analytics
        allow(@analytics).to receive(:track_event)

        user = create(:user, :signed_up)
        generate_saml_response(user, missing_authn_context_saml_settings)

        expect(response.status).to eq(200)

        analytics_hash = {
          success: true,
          errors: {},
          authn_context: Saml::Idp::Constants::LOA1_AUTHN_CONTEXT_CLASSREF,
          service_provider: 'http://localhost:3000',
          idv: false,
          finish_profile: false,
        }

        expect(@analytics).to have_received(:track_event).
          with(Analytics::SAML_AUTH, analytics_hash)
      end
    end

    context 'service provider is invalid' do
      it 'responds with an error page' do
        user = create(:user, :signed_up)

        stub_analytics
        allow(@analytics).to receive(:track_event)

        generate_saml_response(user, invalid_service_provider_settings)

        expect(controller).to render_template('saml_idp/auth/error')
        expect(response.status).to eq(400)
        expect(response.body).to include(t('errors.messages.unauthorized_service_provider'))

        analytics_hash = {
          success: false,
          errors: { service_provider: [t('errors.messages.unauthorized_service_provider')] },
          authn_context: Saml::Idp::Constants::LOA1_AUTHN_CONTEXT_CLASSREF,
          service_provider: 'invalid_provider',
        }

        expect(@analytics).to have_received(:track_event).
          with(Analytics::SAML_AUTH, analytics_hash)
      end
    end

    context 'both service provider and authn_context are invalid' do
      it 'responds with an error page' do
        user = create(:user, :signed_up)

        stub_analytics
        allow(@analytics).to receive(:track_event)

        generate_saml_response(user, invalid_service_provider_and_authn_context_settings)

        expect(controller).to render_template('saml_idp/auth/error')
        expect(response.status).to eq(400)
        expect(response.body).to include(t('errors.messages.unauthorized_authn_context'))
        expect(response.body).to include(t('errors.messages.unauthorized_service_provider'))

        analytics_hash = {
          success: false,
          errors: {
            service_provider: [t('errors.messages.unauthorized_service_provider')],
            authn_context: [t('errors.messages.unauthorized_authn_context')],
          },
          authn_context: 'http://idmanagement.gov/ns/assurance/loa/5',
          service_provider: 'invalid_provider',
        }

        expect(@analytics).to have_received(:track_event).
          with(Analytics::SAML_AUTH, analytics_hash)
      end
    end

    context 'service provider is valid' do
      before do
        @user = create(:user, :signed_up)
        @saml_request = saml_get_auth(saml_settings)
      end

      it 'stores SP metadata in session' do
        sp_request_id = ServiceProviderRequest.last.uuid

        expect(session[:sp]).to eq(
          issuer: saml_settings.issuer,
          loa3: false,
          request_url: @saml_request.request.original_url,
          request_id: sp_request_id,
          requested_attributes: ['email']
        )
      end

      context 'after successful assertion of loa1' do
<<<<<<< HEAD
=======
        let(:user_identity) do
          @user.identities.find_by(service_provider: saml_settings.issuer)
        end
>>>>>>> f8785959
        before do
          sign_in(@user)
          saml_get_auth(saml_settings)
          @user_identity = @user.identities.find_by(service_provider: saml_settings.issuer)
        end

        it 'does not delete SP metadata from session' do
          expect(session.key?(:sp)).to eq(true)
        end

        it 'links the user to the service provider' do
          expect(@user_identity).to_not be_nil
        end

<<<<<<< HEAD
        it 'sets user identity loa value to 1' do
          expect(@user_identity.ial).to eq(1)
=======
        it 'redirects to verify attributes' do
          expect(response).to redirect_to sign_up_completed_url
          expect(subject.user_session.key?(:verify_shared_attributes)).to eq(true)
        end

        it 'does not redirect after verifying attributes' do
          IdentityLinker.new(@user, saml_settings.issuer).link_identity(
            verified_attributes: ['email']
          )
          saml_get_auth(saml_settings)

          expect(response).to_not redirect_to sign_up_completed_url
        end

        it 'redirects if verified attributes dont match requested attributes' do
          saml_get_auth(saml_settings)

          user_identity.update!(verified_attributes: nil)
          saml_get_auth(saml_settings)
          expect(response).to redirect_to sign_up_completed_url
>>>>>>> f8785959
        end
      end
    end

    context 'service provider uses email NameID format and is allowed to use email' do
      let(:user) { create(:user, :signed_up) }

      before do
        generate_saml_response(user, email_nameid_saml_settings_for_allowed_issuer)
      end

      # Testing the <saml:Subject> element when the SP is configured to use a
      # NameID format of emailAddress rather than the default persistent UUID.
      context 'Subject' do
        let(:subject) { xmldoc.subject_nodeset[0] }

        it 'has a saml:Subject element' do
          expect(subject).to_not be_nil
        end

        context 'NameID' do
          let(:name_id) { subject.at('//ds:NameID', ds: Saml::XML::Namespaces::ASSERTION) }

          it 'has a saml:NameID element' do
            expect(name_id).to_not be_nil
          end

          it 'has a format attribute defining the NameID to be email' do
            expect(name_id.attributes['Format'].value).
              to eq('urn:oasis:names:tc:SAML:1.1:nameid-format:emailAddress')
          end

          it 'has NameID value of the email address of the user making the AuthN Request' do
            expect(name_id.children.first.to_s).to eq(user.email)
          end
        end
      end
    end

    context 'service provider uses email NameID format but is not allowed to use email' do
      it 'returns an error' do
        stub_analytics
        allow(@analytics).to receive(:track_event)

        saml_get_auth(email_nameid_saml_settings_for_disallowed_issuer)

        expect(controller).to render_template('saml_idp/auth/error')
        expect(response.status).to eq(400)
        expect(response.body).to include(t('errors.messages.unauthorized_nameid_format'))

        analytics_hash = {
          success: false,
          errors: { nameid_format: [t('errors.messages.unauthorized_nameid_format')] },
          authn_context: 'http://idmanagement.gov/ns/assurance/loa/1',
          service_provider: 'http://localhost:3000',
        }

        expect(@analytics).to have_received(:track_event).
          with(Analytics::SAML_AUTH, analytics_hash)
      end
    end

    describe 'HEAD /api/saml/auth', type: :request do
      it 'responds with "403 Forbidden"' do
        head '/api/saml/auth?SAMLRequest=bang!'

        expect(response.status).to eq(403)
      end
    end

    context 'with missing SAMLRequest params' do
      it 'responds with "403 Forbidden"' do
        get :auth

        expect(response.status).to eq(403)
      end
    end

    context 'with invalid SAMLRequest param' do
      it 'responds with "403 Forbidden"' do
        get :auth

        expect(response.status).to eq(403)
      end
    end

    context 'when user is not logged in' do
      before do
        saml_get_auth(saml_settings)
      end

      it 'redirects the user to the SP landing page with the request_id in the params' do
        sp_request_id = ServiceProviderRequest.last.uuid
        expect(response).to redirect_to sign_up_start_path(request_id: sp_request_id)
      end
    end

    context 'after signing in' do
      it 'calls IdentityLinker' do
        user = create(:user, :signed_up)
<<<<<<< HEAD
        generate_saml_response(user)
      end

      it 'calls IdentityLinker' do
        user = create(:user, :signed_up)

        linker = instance_double(IdentityLinker)

        expect(IdentityLinker).to receive(:new).
          with(controller.current_user, saml_settings.issuer).and_return(linker)

        expect(linker).to receive(:link_identity)

        generate_saml_response(user)
=======
        linker = instance_double(IdentityLinker)

        expect(IdentityLinker).to receive(:new).once.
          with(user, saml_settings.issuer).and_return(linker)
        expect(linker).to receive(:link_identity)

        generate_saml_response(user, link: false)
>>>>>>> f8785959
      end
    end

    context 'SAML Response' do
      let(:issuer) { xmldoc.issuer_nodeset[0] }
      let(:status) { xmldoc.status[0] }
      let(:status_code) { xmldoc.status_code[0] }
      let(:user) { create(:user, :signed_up) }

      before do
        generate_saml_response(user, saml_settings)
      end

      it 'returns a valid xml document' do
        expect(xmldoc.saml_document.validate).to be(nil)
        expect(xmldoc.saml_response(saml_settings).is_valid?).to eq(true)
      end

      # a <saml:Issuer> element, which contains the unique identifier of the identity provider
      it 'includes an Issuer element inherited from the base URL' do
        expect(issuer.name).to eq('Issuer')
        expect(issuer.namespace.href).to eq(Saml::XML::Namespaces::ASSERTION)
        expect(issuer.text).to eq("https://#{Figaro.env.domain_name}/api/saml")
      end

      it 'includes a Status element with a StatusCode child element' do
        # https://msdn.microsoft.com/en-us/library/hh269633.aspx
        expect(status.name).to eq('Status')
      end

      it 'includes the required StatusCode' do
        # https://msdn.microsoft.com/en-us/library/hh269642.aspx
        expect(status.children.include?(status_code)).to be(true)
        expect(status_code.name).to eq('StatusCode')
      end

      it 'returns a Success status code' do
        # https://msdn.microsoft.com/en-us/library/hh269642.aspx
        expect(status_code['Value']).to eq(Saml::XML::Namespaces::Statuses::SUCCESS)
      end

      it 'sets correct CSP config that includes any custom app scheme uri from SP redirect_uris' do
        form_action = response.request.headers.env['secure_headers_request_config'].csp.form_action
        csp_array = ["'self'", 'localhost:3000', 'x-example-app://idp_return']
        expect(form_action).to match_array(csp_array)
      end

      # http://en.wikipedia.org/wiki/SAML_2.0#SAML_2.0_Assertions
      context 'Assertion' do
        let(:assertion) { xmldoc.response_assertion_nodeset[0] }

        it 'includes the xmlns:saml attribute in the element' do
          # JJG NOTE: should this be xmlns:saml? See example block at:
          # http://en.wikipedia.org/wiki/SAML_2.0#SAML_2.0_Assertions
          # expect(assertion.namespaces['xmlns:saml'])
          #   .to eq('urn:oasis:names:tc:SAML:2.0:assertion')
          expect(assertion.namespace.href).to eq(Saml::XML::Namespaces::ASSERTION)
        end

        it 'includes an ID attribute with a valid UUID' do
          expect(UUID.validate(assertion['ID'][1..-1])).to eq(true)
          expect(assertion['ID']).to eq "_#{user.last_identity.session_uuid}"
        end

        it 'includes an IssueInstant attribute with a timestamp' do
          # JJG NOTE: look up in spec to check the proper format to test
          # against. For now I'm using a regex against what we're using
          # '2015-05-08T01:48:02Z'
          expect(assertion['IssueInstant']).to match(/\d{4}-\d\d-\d\dT\d\d:\d\d:\d\dZ/)
        end

        it 'includes an Version attribute set to v2.0' do
          expect(assertion['Version']).to eq('2.0')
        end
      end

      # a <ds:Signature> element, which contains an integrity-preserving
      # digital signature (not shown) over the <saml:Assertion> element
      context 'ds:Signature' do
        let(:signature) { xmldoc.signature }

        it 'includes the ds:Signature element with the signature namespace' do
          # JJG NOTE: should this be xmlds:ds? See example block at:
          # http://en.wikipedia.org/wiki/SAML_2.0#SAML_2.0_Assertions
          # expect(signature.namespaces['xmlns:ds']).to eq('http://www.w3.org/2000/09/xmldsig#')
          expect(signature.name).to eq('Signature')
          expect(signature.namespace.href).to eq(Saml::XML::Namespaces::SIGNATURE)
        end

        it 'includes a KeyInfo element' do
          element = signature.at('//ds:KeyInfo',
                                 ds: Saml::XML::Namespaces::SIGNATURE)

          expect(element.name).to eq('KeyInfo')
        end

        it 'includes a X509Data element' do
          element = signature.at('//ds:X509Data',
                                 ds: Saml::XML::Namespaces::SIGNATURE)

          expect(element.name).to eq('X509Data')
        end

        it 'includes a X509Certificate element' do
          element = signature.at('//ds:X509Certificate',
                                 ds: Saml::XML::Namespaces::SIGNATURE)

          expect(element.name).to eq('X509Certificate')
        end

        it 'includes saml.crt from the certs folder' do
          element = signature.at('//ds:X509Certificate',
                                 ds: Saml::XML::Namespaces::SIGNATURE)

          crt = File.read(Rails.root.join('certs', 'saml.crt'))
          expect(element.text).to eq(crt.split("\n")[1...-1].join("\n").delete("\n"))
        end

        it 'includes a SignatureValue element' do
          element = signature.at('//ds:Signature/ds:SignatureValue',
                                 ds: Saml::XML::Namespaces::SIGNATURE)

          expect(element.name).to eq('SignatureValue')
          expect(element.text).to be_present
        end
      end

      # http://en.wikipedia.org/wiki/XML_Signature
      context 'SignedInfo' do
        let(:signed_info) { xmldoc.signed_info_nodeset[0] }

        it 'includes a SignedInfo element' do
          expect(signed_info.name).to eq('SignedInfo')
        end

        it 'includes a CanonicalizationMethod element' do
          element = xmldoc.signature_canon_method_nodeset[0]

          expect(element.name).to eq('CanonicalizationMethod')
          expect(element['Algorithm']).to eq('http://www.w3.org/2001/10/xml-exc-c14n#')
        end

        it 'includes a SignatureMethod element specifying rsa-sha256' do
          element = xmldoc.signature_method_nodeset[0]

          expect(element.name).to eq('SignatureMethod')
          expect(element['Algorithm']).to eq('http://www.w3.org/2001/04/xmldsig-more#rsa-sha256')
        end

        it 'includes a DigestMethod element' do
          element = xmldoc.digest_method_nodeset[0]

          expect(element.name).to eq('DigestMethod')
          expect(element['Algorithm']).to eq('http://www.w3.org/2001/04/xmlenc#sha256')
        end

        it 'has valid signature' do
          expect(xmldoc.saml_document.valid_signature?(idp_fingerprint)).to eq(true)
        end

        context 'Reference' do
          let(:reference) do
            signed_info.at('//ds:SignedInfo/ds:Reference',
                           ds: Saml::XML::Namespaces::SIGNATURE)
          end

          it 'includes a Reference element' do
            expect(reference.name).to eq('Reference')
          end

          it 'includes a URI attribute' do
            expect(UUID.validate(reference['URI'][2..-1])).to eq(true)
          end
        end
      end

      context 'Transforms' do
        let(:transforms) { xmldoc.transforms_nodeset[0] }

        it 'includes a Transforms element specifying multiple transformation algorithms' do
          expect(transforms.name).to eq('Transforms')
        end

        it 'includes a Transform specifying the Schema for XML Signatures' do
          algorithm = 'http://www.w3.org/2000/09/xmldsig#enveloped-signature'

          expect(transforms.children.include?(xmldoc.transform(algorithm))).to be(true)
          expect(xmldoc.transform(algorithm)['Algorithm']).to eq(algorithm)
        end

        it 'includes a Transform specifying the Canonical XML serialization' do
          algorithm = 'http://www.w3.org/2001/10/xml-exc-c14n#'

          expect(transforms.children.include?(xmldoc.transform(algorithm))).to be(true)
          expect(xmldoc.transform(algorithm)['Algorithm']).to eq(algorithm)
        end
      end

      # a <saml:Subject> element, which identifies the authenticated
      # principal (but in this case the identity of the principal is
      # hidden behind an opaque transient identifier, for reasons of privacy)
      context 'Subject' do
        let(:subject) { xmldoc.subject_nodeset[0] }

        it 'has a saml:Subject element' do
          expect(subject).to_not be_nil
        end

        context 'NameID' do
          let(:name_id) { subject.at('//ds:NameID', ds: Saml::XML::Namespaces::ASSERTION) }

          it 'has a saml:NameID element' do
            expect(name_id).to_not be_nil
          end

          it 'has a format attribute specifying the email format' do
            expect(name_id.attributes['Format'].value).
              to eq('urn:oasis:names:tc:SAML:2.0:nameid-format:persistent')
          end

          it 'has the UUID of the user making the AuthN Request' do
            expect(name_id.children.first.to_s).to eq(user.last_identity.uuid)
          end
        end

        context 'SubjectConfirmation' do
          let(:subject_confirmation) do
            subject.at('//ds:SubjectConfirmation',
                       ds: 'urn:oasis:names:tc:SAML:2.0:assertion')
          end

          it 'has a SubjectConfirmation element' do
            expect(subject_confirmation).to_not be_nil
          end

          it 'has a method attribute specifying the bearer method' do
            expect(subject_confirmation.attributes['Method']).to_not be_nil
          end

          context 'SubjectConfirmationData' do
            let(:subject_confirmation_data) do
              subject_confirmation.at('//ds:SubjectConfirmationData',
                                      ds: 'urn:oasis:names:tc:SAML:2.0:assertion')
            end

            let(:attributes) do
              subject_confirmation_data.attributes.map { |c| c[0] }
            end

            it 'has a SubjectConfirmationData element' do
              expect(subject_confirmation_data).to_not be_nil
            end

            it 'has an InResponseTo attribute' do
              expect(attributes).to include('InResponseTo')

              expect(subject_confirmation_data.attributes['InResponseTo'].value).to_not be_nil
            end

            it 'has a NotOnOrAfter attribute' do
              expect(attributes).to include('NotOnOrAfter')

              expect(subject_confirmation_data.attributes['NotOnOrAfter'].value).to_not be_nil
            end

            it 'has a Recipient attribute' do
              expect(attributes).to include('Recipient')

              expect(subject_confirmation_data.attributes['Recipient'].value).to_not be_nil
            end
          end
        end
      end

      # a <saml:Conditions> element, which gives the conditions under which
      # the assertion is to be considered valid
      context 'Conditions' do
        let(:subject) { xmldoc.conditions_nodeset[0] }

        it 'has a saml:Conditions element' do
          expect(subject).to_not be_nil
        end

        it 'has a NotBefore attribute' do
          expect(subject.attributes['NotBefore'].value).to_not be_nil
        end

        it 'has a NotOnOrAfter attribute' do
          expect(subject.attributes['NotOnOrAfter'].value).to_not be_nil
        end
      end

      # a <saml:AuthnStatement> element, which describes the act of
      # authentication at the identity provider
      context 'AuthnStatement' do
        let(:subject) { xmldoc.assertion_statement_node }

        it 'has a saml:AuthnStatement element' do
          expect(subject).to_not be_nil
        end

        it 'has an AuthnInstant attribute' do
          expect(subject.attributes['AuthnInstant'].value).to_not be_nil
        end

        it 'has a SessionIndex attribute' do
          expect(subject.attributes['SessionIndex'].value).to_not be_nil
        end
      end

      context 'AuthnContext' do
        let(:subject) do
          xmldoc.saml_document.at(
            '//ds:AuthnStatement/ds:AuthnContext',
            ds: Saml::XML::Namespaces::ASSERTION
          )
        end

        it 'has a saml:AuthnContext element' do
          expect(subject).to_not be_nil
        end

        context 'AuthnContextClassRef' do
          let(:subject) do
            xmldoc.saml_document.at(
              '//ds:AuthnStatement/ds:AuthnContext/ds:AuthnContextClassRef',
              ds: Saml::XML::Namespaces::ASSERTION
            )
          end

          it 'has a saml:AuthnContextClassRef element' do
            expect(subject).to_not be_nil
          end

          it 'has contents set to LOA1' do
            expect(subject.content).to eq Saml::Idp::Constants::LOA1_AUTHN_CONTEXT_CLASSREF
          end
        end
      end

      # a <saml:AttributeStatement> element, which asserts a multi-valued
      # attribute associated with the authenticated principal
      context 'saml:AttributeStatement' do
        it 'includes the saml:AttributeStatement element' do
          attribute_statement = xmldoc.saml_document.at(
            '//*/saml:AttributeStatement',
            saml: Saml::XML::Namespaces::ASSERTION
          )

          expect(attribute_statement.class).to eq(Nokogiri::XML::Element)
          expect(attribute_statement.name).to eq('AttributeStatement')
        end

        it 'includes the email Attribute element' do
          email = xmldoc.attribute_node_for('email')

          expect(email.name).to eq('Attribute')
          expect(email['Name']).to eq('email')
          expect(email['NameFormat']).to eq(Saml::XML::Namespaces::Formats::NameId::EMAIL_ADDRESS)
          expect(email['FriendlyName']).to eq('email')
        end

        it 'includes the uuid Attribute element' do
          uuid = xmldoc.attribute_node_for('uuid')

          expect(uuid.name).to eq('Attribute')
          expect(uuid['Name']).to eq('uuid')
          expect(uuid['NameFormat']).to eq(Saml::XML::Namespaces::Formats::NameId::PERSISTENT)
          expect(uuid['FriendlyName']).to eq('uuid')
        end

        it 'does not include the phone Attribute element when authn_context is LOA1' do
          phone = xmldoc.phone_number

          expect(phone).to be_nil
        end
      end
    end

    def stub_auth
      allow(controller).to receive(:validate_saml_request_and_authn_context).and_return(true)
      allow(controller).to receive(:user_fully_authenticated?).and_return(true)
      allow(controller).to receive(:link_identity_from_session_data).and_return(true)
    end

    context 'user requires ID verification' do
      it 'tracks the authentication and IdV redirection event' do
        stub_analytics
        stub_auth
        allow(controller).to receive(:identity_needs_verification?).and_return(true)
        allow(controller).to receive(:saml_request).and_return(FakeSamlRequest.new)
        allow(controller).to receive(:saml_request_id).
          and_return(SecureRandom.uuid)
        stub_requested_attributes

        analytics_hash = {
          success: true,
          errors: {},
          authn_context: Saml::Idp::Constants::LOA3_AUTHN_CONTEXT_CLASSREF,
          service_provider: 'http://localhost:3000',
          idv: true,
          finish_profile: false,
        }

        expect(@analytics).to receive(:track_event).
          with(Analytics::SAML_AUTH, analytics_hash)

        get :auth
      end
    end

    def stub_requested_attributes
      request_parser = instance_double(SamlRequestPresenter)
      service_provider = ServiceProvider.from_issuer('http://localhost:3000')
      expect(SamlRequestPresenter).to receive(:new).
        with(request: controller.saml_request, service_provider: service_provider).
        and_return(request_parser)
      allow(request_parser).to receive(:requested_attributes).and_return([:email])
    end

    context 'user is not redirected to IdV' do
      it 'tracks the authentication without IdV redirection event' do
        user = create(:user, :signed_up)

        stub_analytics
        allow(controller).to receive(:identity_needs_verification?).and_return(false)

        analytics_hash = {
          success: true,
          errors: {},
          authn_context: Saml::Idp::Constants::LOA1_AUTHN_CONTEXT_CLASSREF,
          service_provider: 'http://localhost:3000',
          idv: false,
          finish_profile: false,
        }

        expect(@analytics).to receive(:track_event).with(Analytics::SAML_AUTH, analytics_hash)

        generate_saml_response(user)
      end
    end

    context 'user has not finished verifying profile' do
      it 'tracks the authentication with finish_profile==true' do
        user = create(:user, :signed_up)

        stub_analytics
        allow(controller).to receive(:identity_needs_verification?).and_return(false)
        allow(controller).to receive(:profile_needs_verification?).and_return(true)

        analytics_hash = {
          success: true,
          errors: {},
          authn_context: Saml::Idp::Constants::LOA1_AUTHN_CONTEXT_CLASSREF,
          service_provider: 'http://localhost:3000',
          idv: false,
          finish_profile: true,
        }

        expect(@analytics).to receive(:track_event).with(Analytics::SAML_AUTH, analytics_hash)

        generate_saml_response(user)
      end
    end
  end

  describe 'before_actions' do
    it 'includes the appropriate before_actions' do
      expect(subject).to have_actions(
        :before,
        :disable_caching,
        :validate_saml_request,
        :validate_service_provider_and_authn_context,
        :store_saml_request,
        :add_sp_metadata_to_session
      )
    end
  end
end<|MERGE_RESOLUTION|>--- conflicted
+++ resolved
@@ -159,13 +159,10 @@
 
       before do
         stub_sign_in(user)
-<<<<<<< HEAD
-=======
         IdentityLinker.new(user, loa3_saml_settings.issuer).link_identity(ial: 3)
         user.identities.last.update!(
           verified_attributes: %w[given_name family_name social_security_number address]
         )
->>>>>>> f8785959
         allow(subject).to receive(:attribute_asserter) { asserter }
       end
 
@@ -249,7 +246,10 @@
         allow(@analytics).to receive(:track_event)
 
         user = create(:user, :signed_up)
-        generate_saml_response(user, missing_authn_context_saml_settings)
+        auth_settings = missing_authn_context_saml_settings
+        IdentityLinker.new(user, auth_settings.issuer).link_identity
+        user.identities.last.update!(verified_attributes: ['email'])
+        generate_saml_response(user, auth_settings)
 
         expect(response.status).to eq(200)
 
@@ -340,30 +340,31 @@
       end
 
       context 'after successful assertion of loa1' do
-<<<<<<< HEAD
-=======
         let(:user_identity) do
           @user.identities.find_by(service_provider: saml_settings.issuer)
         end
->>>>>>> f8785959
         before do
           sign_in(@user)
           saml_get_auth(saml_settings)
-          @user_identity = @user.identities.find_by(service_provider: saml_settings.issuer)
         end
 
         it 'does not delete SP metadata from session' do
           expect(session.key?(:sp)).to eq(true)
         end
 
-        it 'links the user to the service provider' do
-          expect(@user_identity).to_not be_nil
-        end
-
-<<<<<<< HEAD
-        it 'sets user identity loa value to 1' do
-          expect(@user_identity.ial).to eq(1)
-=======
+        it 'does links the user to the service provider' do
+          expect(user_identity).to_not be_nil
+        end
+
+        it 'sets verified attributes on the identity to nothing' do
+          expect(user_identity.verified_attributes).to eq([])
+        end
+
+        it 'sets user identity loa value to 1 after verifying attributes' do
+          saml_get_auth(saml_settings)
+          expect(user_identity.ial).to eq(1)
+        end
+
         it 'redirects to verify attributes' do
           expect(response).to redirect_to sign_up_completed_url
           expect(subject.user_session.key?(:verify_shared_attributes)).to eq(true)
@@ -384,7 +385,6 @@
           user_identity.update!(verified_attributes: nil)
           saml_get_auth(saml_settings)
           expect(response).to redirect_to sign_up_completed_url
->>>>>>> f8785959
         end
       end
     end
@@ -485,22 +485,6 @@
     context 'after signing in' do
       it 'calls IdentityLinker' do
         user = create(:user, :signed_up)
-<<<<<<< HEAD
-        generate_saml_response(user)
-      end
-
-      it 'calls IdentityLinker' do
-        user = create(:user, :signed_up)
-
-        linker = instance_double(IdentityLinker)
-
-        expect(IdentityLinker).to receive(:new).
-          with(controller.current_user, saml_settings.issuer).and_return(linker)
-
-        expect(linker).to receive(:link_identity)
-
-        generate_saml_response(user)
-=======
         linker = instance_double(IdentityLinker)
 
         expect(IdentityLinker).to receive(:new).once.
@@ -508,7 +492,6 @@
         expect(linker).to receive(:link_identity)
 
         generate_saml_response(user, link: false)
->>>>>>> f8785959
       end
     end
 
