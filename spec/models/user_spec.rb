require 'rails_helper'
require 'saml_idp_constants'

MAX_GOOD_PASSWORD = '!1aZ' * 32

describe User do
  describe 'Associations' do
    it { is_expected.to have_many(:authorizations) }
    it { is_expected.to have_many(:identities) }
    it { is_expected.to have_many(:agency_identities) }
    it { is_expected.to have_many(:profiles) }
    it { is_expected.to have_many(:events) }
    it { is_expected.to have_one(:account_reset_request) }
  end

  it 'does not send an email when #create is called' do
    expect do
      User.create(email: 'nobody@nobody.com')
    end.to change(ActionMailer::Base.deliveries, :count).by(0)
  end

  describe 'password validations' do
    it 'allows long phrases that contain common words' do
      user = create(:user)
      user.password = 'a long password'

      expect(user).to be_valid
    end

    it 'allows unconfirmed visitors' do
      user = create(:user, :unconfirmed)
      user.password = 'a long password'

      expect(user).to be_valid
    end
  end

  describe 'uuid validations' do
    it 'uses a DB constraint to enforce presence' do
      user = create(:user)
      user.uuid = nil

      expect { user.save }.
        to raise_error(ActiveRecord::StatementInvalid,
                       /null value in column "uuid" violates not-null constraint/)
    end

    it 'uses a DB index to enforce uniqueness' do
      user1 = create(:user)
      user1.save
      user2 = create(:user, email: "mkuniqu.#{user1.email}")
      user2.uuid = user1.uuid

      expect { user2.save }.
        to raise_error(ActiveRecord::StatementInvalid,
                       /duplicate key value violates unique constraint/)
    end
  end

  describe '#generate_uuid' do
    it 'calls generate_uuid before creation' do
      user = build(:user, uuid: 'foo')

      expect(user).to receive(:generate_uuid)

      user.save
    end

    context 'when the user already has a uuid' do
      it 'returns the current uuid' do
        user = create(:user)
        old_uuid = user.uuid

        expect(user.generate_uuid).to eq old_uuid
      end
    end

    context 'when the user does not already have a uuid' do
      it 'generates it via SecureRandom.uuid' do
        user = build(:user)

        expect(user.generate_uuid).
          to match(/[a-f0-9]{8}-[a-f0-9]{4}-4[a-f0-9]{3}-[89aAbB][a-f0-9]{3}-[a-f0-9]{12}/)
      end
    end
  end

  describe '#piv_cac_enabled?' do
    it 'is true when the user has a confirmed piv/cac associated' do
      user = create(:user, :with_piv_or_cac)

      expect(user.piv_cac_enabled?).to eq true
    end

    it 'is false when the user has no piv/cac associated' do
      user = create(:user)

      expect(user.piv_cac_enabled?).to eq false
    end
  end

  describe '#piv_cac_available?' do
    before(:each) do
      allow(Figaro.env).to receive(:piv_cac_enabled).and_return('true')
    end

    context 'when a user has no identities' do
      let(:user) { create(:user) }

      it 'does not allow piv/cac' do
        expect(user.piv_cac_available?).to be_falsey
      end
    end

    context 'when a user has an identity' do
      let(:user) { create(:user) }

      let(:service_provider) do
        create(:service_provider)
      end

      let(:identity_with_sp) do
        Identity.create(
          user_id: user.id,
          service_provider: service_provider.issuer
        )
      end

      before(:each) do
        user.identities << [identity_with_sp]
      end

      context 'not allowing it' do
        it 'does not allow piv/cac' do
          expect(user.piv_cac_available?).to be_falsey
        end
      end

      context 'allowing it' do
        before(:each) do
          allow(Figaro.env).to receive(:piv_cac_agencies).and_return(
            [service_provider.agency].to_json
          )
          PivCacService.send(:reset_piv_cac_avaialable_agencies)
        end

        it 'does allows piv/cac' do
          expect(user.piv_cac_available?).to be_truthy
        end

        context 'but piv/cac feature is not enabled' do
          before(:each) do
            allow(Figaro.env).to receive(:piv_cac_enabled).and_return('false')
          end

          it 'does not allow piv/cac' do
            expect(user.piv_cac_available?).to be_falsey
          end
        end
      end
    end

    context 'when a user has a piv/cac associated' do
      let(:user) { create(:user, :with_piv_or_cac) }

      it 'allows piv/cac' do
        expect(user.piv_cac_available?).to be_truthy
      end

      context 'but the piv/cac feature is disabled' do
        before(:each) do
          allow(Figaro.env).to receive(:piv_cac_enabled).and_return('false')
        end

        it 'does not allow piv/cac' do
          expect(user.piv_cac_available?).to be_falsey
        end
      end
    end
  end

  describe '#confirm_piv_cac?' do
    context 'when the user has a piv/cac associated' do
      let(:user) { create(:user, :with_piv_or_cac) }

      it 'is false when a blank is provided' do
        expect(user.confirm_piv_cac?('')).to be_falsey
      end

      it 'is false when a nil is provided' do
        expect(user.confirm_piv_cac?(nil)).to be_falsey
      end

      it 'is true when the correct valud is provided' do
        expect(user.confirm_piv_cac?(user.x509_dn_uuid)).to be_truthy
      end
    end

    context 'when the user has no piv/cac associated' do
      let(:user) { create(:user) }

      it 'is false when a blank is provided' do
        expect(user.confirm_piv_cac?('')).to be_falsey
      end

      it 'is false when a nil is provided' do
        expect(user.confirm_piv_cac?(nil)).to be_falsey
      end

      it 'is false when the user x509_dn_uuid value is provided' do
        expect(user.confirm_piv_cac?(user.x509_dn_uuid)).to be_falsey
      end
    end
  end

  context '#two_factor_enabled?' do
    it 'is true when user has a confirmed phone' do
      user = create(:user, :with_phone)

      expect(user.two_factor_enabled?).to eq true
    end

    it 'is false when user does not have a phone' do
      user = create(:user)

      expect(user.two_factor_enabled?).to eq false
    end
  end

  context '#need_two_factor_authentication?' do
    let(:request) { ActionController::TestRequest.new }

    it 'is true when two_factor_enabled' do
      user = build_stubbed(:user)

      allow(user).to receive(:two_factor_enabled?).and_return true

      expect(user.need_two_factor_authentication?(nil)).to be_truthy
    end

    it 'is false when not two_factor_enabled' do
      user = build_stubbed(:user)

      allow(user).to receive(:two_factor_enabled?).and_return false

      expect(user.need_two_factor_authentication?(nil)).to be_falsey
    end
  end

  context '#confirmation_period_expired?' do
    it 'returns false when within confirm_within value' do
      user = create(:user, confirmed_at: nil)
      user.confirmation_sent_at = Time.zone.now - User.confirm_within + 1.minute
      user.save
      expect(user.confirmation_period_expired?).to be_falsey
    end

    it 'returns true when beyond confirm_within value' do
      user = create(:user, confirmed_at: nil)
      user.confirmation_sent_at = Time.zone.now - User.confirm_within - 1.minute
      user.save
      expect(user.confirmation_period_expired?).to be_truthy
    end
  end

  context 'when identities are present' do
    let(:user) { create(:user, :signed_up) }
    let(:active_identity) do
      Identity.create(service_provider: 'entity_id', session_uuid: SecureRandom.uuid)
    end
    let(:inactive_identity) do
      Identity.create(service_provider: 'entity_id2', session_uuid: nil)
    end

    describe '#active_identities' do
      before { user.identities << [active_identity, inactive_identity] }

      it 'only returns active identities' do
        expect(user.active_identities.size).to eq(1)
      end
    end
  end

  context 'when user has multiple identities' do
    let(:user) { create(:user, :signed_up) }

    before do
      user.identities << Identity.create(
        service_provider: 'first',
        last_authenticated_at: Time.zone.now - 1.hour,
        session_uuid: SecureRandom.uuid
      )
      user.identities << Identity.create(
        service_provider: 'last',
        last_authenticated_at: Time.zone.now,
        session_uuid: SecureRandom.uuid
      )
    end

    describe '#last_identity' do
      it 'returns the most recently authenticated identity' do
        expect(user.last_identity.service_provider).to eq('last')
      end
    end

    describe '#first_identity' do
      it 'returns the first authenticated identity' do
        expect(user.first_identity.service_provider).to eq('first')
      end
    end
  end

  context 'when user has multiple profiles' do
    describe '#active_profile' do
      it 'returns the only active profile' do
        user = create(:user, :signed_up)
        profile1 = create(:profile, :active, :verified, user: user, pii: { first_name: 'Jane' })
        _profile2 = create(:profile, :verified, user: user, pii: { first_name: 'Susan' })

        expect(user.active_profile).to eq profile1
      end
    end
  end

  describe 'deleting identities' do
    it 'does not delete identities when the user is destroyed preventing uuid reuse' do
      user = create(:user, :signed_up)
      user.identities << Identity.create(
        service_provider: 'entity_id', session_uuid: SecureRandom.uuid
      )
      user_id = user.id
      user.destroy!
      expect(Identity.where(user_id: user_id).length).to eq 1
    end
  end

  describe 'OTP length' do
    it 'uses Devise setting when set' do
      allow(Devise).to receive(:direct_otp_length).and_return(10)
      user = build(:user)
      user.send_new_otp

      expect(user.direct_otp.length).to eq 10
    end

    it 'defaults to 6 when Devise setting is not set' do
      allow(Devise).to receive(:direct_otp_length).and_return(nil)
      user = build(:user)
      user.send_new_otp

      expect(user.direct_otp.length).to eq 6
    end

    it 'is set to 6' do
      user = build(:user)
      user.send_new_otp

      expect(user.direct_otp.length).to eq 6
    end
  end

  describe '#decorate' do
    it 'returns a UserDecorator' do
      user = build(:user)

      expect(user.decorate).to be_a(UserDecorator)
    end
  end

  describe 'encrypted attributes' do
    context 'input is MixEd CaSe with whitespace' do
      it 'normalizes email' do
        user = create(:user, email: 'FoO@example.org    ')

        expect(user.email).to eq 'foo@example.org'
      end

      it 'normalizes phone' do
        user = create(:user, phone: '  555 555 5555    ')

        expect(user.phone).to eq '555 555 5555'
      end
    end

    it 'decrypts phone and otp_secret_key' do
      user = create(:user, phone: '+1 (202) 555-1212', otp_secret_key: 'abc123')

      expect(user.phone).to eq '+1 (202) 555-1212'
      expect(user.otp_secret_key).to eq 'abc123'
    end
  end

  describe '.find_with_email' do
    it 'strips whitespace and downcases email before looking it up' do
      user = create(:user, email: 'test1@test.com')

      expect(User.find_with_email(' Test1@test.com ')).to eq user
    end

    it 'does not blow up with malformed input' do
      expect(User.find_with_email(foo: 'bar')).to eq(nil)
    end
  end

  describe 'x509_dn_uuid' do
    it 'validates uniqueness' do
      user = create(:user, :with_piv_or_cac, email: 'test1@test.com')

      expect(user).to validate_uniqueness_of(:x509_dn_uuid).allow_nil
    end
  end

  describe '#authenticatable_salt' do
    it 'returns the password salt' do
<<<<<<< HEAD
      user = create(:user)
      salt = JSON.parse(user.encrypted_password_digest)['password_salt']

      expect(user.authenticatable_salt).to eq(salt)
    end
  end

  context 'when a password is updated' do
    it 'writes encrypted_password_digest and the legacy password attributes' do
=======
>>>>>>> fdb098aa
      user = create(:user)
      salt = JSON.parse(user.encrypted_password_digest)['password_salt']

      expect(user.authenticatable_salt).to eq(salt)
    end
  end
end<|MERGE_RESOLUTION|>--- conflicted
+++ resolved
@@ -412,22 +412,10 @@
 
   describe '#authenticatable_salt' do
     it 'returns the password salt' do
-<<<<<<< HEAD
       user = create(:user)
       salt = JSON.parse(user.encrypted_password_digest)['password_salt']
 
       expect(user.authenticatable_salt).to eq(salt)
     end
   end
-
-  context 'when a password is updated' do
-    it 'writes encrypted_password_digest and the legacy password attributes' do
-=======
->>>>>>> fdb098aa
-      user = create(:user)
-      salt = JSON.parse(user.encrypted_password_digest)['password_salt']
-
-      expect(user.authenticatable_salt).to eq(salt)
-    end
-  end
 end