require 'rails_helper'

describe Encryption::KmsClient do
  before do
    stub_mapped_aws_kms_client(
      'a' * 3000 => 'kms1',
      'b' * 3000 => 'kms2',
      'c' * 3000 => 'kms3',
    )

    encryptor = Encryption::Encryptors::AesEncryptor.new
    {
      'a' * 3000 => 'local1',
      'b' * 3000 => 'local2',
      'c' * 3000 => 'local3',
    }.each do |plaintext, ciphertext|
      allow(encryptor).to receive(:encrypt).
        with(plaintext, local_encryption_key).
        and_return(ciphertext)
      allow(encryptor).to receive(:decrypt).
        with(ciphertext, local_encryption_key).
        and_return(plaintext)
    end
    allow(Encryption::Encryptors::AesEncryptor).to receive(:new).and_return(encryptor)

    allow(FeatureManagement).to receive(:use_kms?).and_return(kms_enabled)
  end

  let(:plaintext) { 'a' * 3000 + 'b' * 3000 + 'c' * 3000 }
  let(:encryption_context) { { 'context' => 'attribute-bundle', 'user_id' => '123-abc-456-def' } }

  let(:local_encryption_key) do
    OpenSSL::HMAC.digest(
      'sha256',
      Figaro.env.password_pepper,
      '123-abc-456-defattribute-bundlecontextuser_id',
    )
  end

  let(:kms_ciphertext) do
    'KMSc' + %w[kms1 kms2 kms3].map { |c| Base64.strict_encode64(c) }.to_json
  end
  let(:local_ciphertext) do
    'LOCc' + %w[local1 local2 local3].map { |c| Base64.strict_encode64(c) }.to_json
  end

  let(:kms_enabled) { true }

  describe '#encrypt' do
    context 'with KMS enabled' do
      it 'encrypts with KMS' do
        result = subject.encrypt(plaintext, encryption_context)

        expect(result).to eq(kms_ciphertext)
      end
    end

    context 'with KMS disabled' do
      let(:kms_enabled) { false }

      it 'encrypts with a local key' do
        result = subject.encrypt(plaintext, encryption_context)

        expect(result).to eq(local_ciphertext)
      end
    end
<<<<<<< HEAD
=======

    context 'with kms contexts disabled' do
      it 'delegates to the contextless encryptor' do
        allow(FeatureManagement).to receive(:use_kms_contexts?).and_return(false)

        contextless_client = Encryption::ContextlessKmsClient.new
        expect(contextless_client).to receive(:encrypt).
          with(plaintext).
          and_return('contextless ciphertext')
        expect(Encryption::ContextlessKmsClient).to receive(:new).and_return(contextless_client)

        result = subject.encrypt(plaintext, encryption_context)

        expect(result).to eq('contextless ciphertext')
      end
    end

    it 'logs the context' do
      expect(Encryption::KmsLogger).to receive(:log).with(:encrypt, encryption_context)

      subject.encrypt(plaintext, encryption_context)
    end
>>>>>>> e270cac1
  end

  describe '#decrypt' do
    context 'with a ciphertext encrypted with KMS' do
      it 'decrypts the ciphertext with KMS' do
        result = subject.decrypt(kms_ciphertext, encryption_context)

        expect(result).to eq(plaintext)
      end
    end

    context 'with a ciphertext encrypted with a local key' do
      it 'decrypts the ciphertext with a local key' do
        result = subject.decrypt(local_ciphertext, encryption_context)

        expect(result).to eq(plaintext)
      end
    end

    context 'with a contextless ciphertext' do
      before do
        contextless_client = Encryption::ContextlessKmsClient.new
        allow(contextless_client).to receive(:decrypt).
          with('KMSx123abc').
          and_return('plaintext')
        allow(contextless_client).to receive(:decrypt).
          with('123abc').
          and_return('plaintext')
        allow(Encryption::ContextlessKmsClient).to receive(:new).and_return(contextless_client)
      end

      context 'created with KMS' do
        it 'delegates to the contextless kms client' do
          result = subject.decrypt('KMSx123abc', encryption_context)

          expect(result).to eq('plaintext')
        end
      end

      context 'created with a local key' do
        it 'delegates to the contextless kms client' do
          result = subject.decrypt('123abc', encryption_context)

          expect(result).to eq('plaintext')
        end
      end
    end

    it 'logs the context' do
      expect(Encryption::KmsLogger).to receive(:log).with(:decrypt, encryption_context)

      subject.decrypt(kms_ciphertext, encryption_context)
    end
  end
end<|MERGE_RESOLUTION|>--- conflicted
+++ resolved
@@ -64,31 +64,12 @@
         expect(result).to eq(local_ciphertext)
       end
     end
-<<<<<<< HEAD
-=======
-
-    context 'with kms contexts disabled' do
-      it 'delegates to the contextless encryptor' do
-        allow(FeatureManagement).to receive(:use_kms_contexts?).and_return(false)
-
-        contextless_client = Encryption::ContextlessKmsClient.new
-        expect(contextless_client).to receive(:encrypt).
-          with(plaintext).
-          and_return('contextless ciphertext')
-        expect(Encryption::ContextlessKmsClient).to receive(:new).and_return(contextless_client)
-
-        result = subject.encrypt(plaintext, encryption_context)
-
-        expect(result).to eq('contextless ciphertext')
-      end
-    end
 
     it 'logs the context' do
       expect(Encryption::KmsLogger).to receive(:log).with(:encrypt, encryption_context)
 
       subject.encrypt(plaintext, encryption_context)
     end
->>>>>>> e270cac1
   end
 
   describe '#decrypt' do
