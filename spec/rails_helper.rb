--- conflicted
+++ resolved
@@ -70,13 +70,8 @@
     allow(TwilioService::Utils).to receive(:telephony_service).and_return(Twilio::FakeRestClient)
     Twilio::FakeMessage.messages = []
     Twilio::FakeCall.calls = []
-<<<<<<< HEAD
-    Telephony::Test::Call.clear_calls
-    Telephony::Test::Message.clear_messages
-=======
     Telephony::Test::Message.clear_messages
     Telephony::Test::Call.clear_calls
->>>>>>> 32eac194
   end
 
   config.around(:each, user_flow: true) do |example|
