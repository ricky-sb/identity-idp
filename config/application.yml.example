# This file is used by the Figaro gem: https://github.com/laserlemon/figaro

# Be sure to restart your server when you modify this file.

# Make sure the secrets in this file are kept private
# if you're sharing your code publicly.

# Make sure any new entries you add are enclosed in single quotes.
# Figaro requires all values to be explicit strings.

email_from: 'no-reply@login.gov'
idv_max_attempts: '3'
idv_attempt_window_in_hours: '24'
mailer_domain_name: 'http://localhost:3000'
max_mail_events: '4'
max_mail_events_window_in_days: '30'
aws_http_timeout: '5'

# The scores 0, 1, 2, 3 or 4 are given when the number of guesses to crack the
# password are less than 10^3, 10^6, 10^8, 10^10, and >= 10^10 respectively.
# Default minimum is 4 (best).
# https://github.com/dropbox/zxcvbn#usage
min_password_score: '3'

# How long to wait for the MX validator to get a response from the DNS server
mx_timeout: '3'

password_max_attempts: '3'

# If a queue does not have a healthy job after this many seconds, report it as unhealthy
queue_health_check_dead_interval_seconds: '60'

# How often to enqueue simple jobs to make sure the background queues are running
queue_health_check_frequency_seconds: '30'

# The number of words in the personal key phrase
recovery_code_length: '4'

# How long (in seconds) to wait for requests before dropping them (via the rack_timeout gem).
service_timeout: '15'

# Set the number of seconds before the session times out that the timeout
# warning should appear.
# NOTE: session_timeout_warning_seconds + session_check_delay % 60 should == 0
session_timeout_warning_seconds: '150'
# Set the number of seconds in which to delay the start of the session check.
# NOTE: session_timeout_warning_seconds + session_check_delay % 60 should == 0
session_check_delay: '30'
# Set the frequency of the session check call in seconds.
# NOTE: session_timeout_warning_seconds + session_check_frequency % 60 should == 0
session_check_frequency: '30'

stale_session_window: '180'

use_dashboard_service_providers: 'false'
dashboard_url: 'https://dashboard.demo.login.gov'
valid_authn_contexts: '["http://idmanagement.gov/ns/assurance/loa/1", "http://idmanagement.gov/ns/assurance/loa/3"]'

usps_mail_batch_hours: '24'

development:
  aamva_cert_enabled: 'true'
  aamva_public_key: '123abc'
  aamva_private_key: '123abc'
  aamva_verification_url: 'https://example.org:12345/verification/url'
  agencies_with_agency_based_uuids: ''
  async_job_refresh_interval_seconds: '5'
  async_job_refresh_max_wait_seconds: '15'
  attribute_cost: '4000$8$4$' # SCrypt::Engine.calibrate(max_time: 0.5)
  attribute_encryption_key: '2086dfbd15f5b0c584f3664422a1d3409a0d2aa6084f65b6ba57d64d4257431c124158670c7655e45cabe64194f7f7b6c7970153c285bdb8287ec0c4f7553e25'
  attribute_encryption_key_queue: '["old-key-one", "old-key-two"]'
  available_locales: 'en es fr'
  aws_kms_key_id: 'alias/login-dot-gov-development-keymaker'
  aws_region: 'us-east-1'
  aws_ses_region:
  basic_auth_user_name: 'user'
  basic_auth_password: 'secret'
  dashboard_api_token: 'test_token'
  dashboard_url: 'http://localhost:3001/api/service_providers'
  database_host: ''
  database_name: ''
  database_password: ''
<<<<<<< HEAD
=======
  database_pool_idp: '5'
  database_pool_worker: '5'
  database_readonly_password: ''
  database_readonly_username: ''
>>>>>>> f8785959
  database_timeout: '5000'
  database_username: ''
  domain_name: 'localhost:3000'
  enable_agency_based_uuids: 'false'
  enable_identity_verification: 'true'
  enable_rate_limiting: 'false'
  enable_test_routes: 'true'
  enable_usps_verification: 'true'
  equifax_avs_username: 'sekret'
  equifax_development_example_gpg_passphrase: 'sekret'
  equifax_eid_username: 'sekret'
  equifax_endpoint: 'sekret'
  equifax_gpg_email: 'logs@login.gov'
  equifax_password: 'sekret'
  equifax_phone_username: 'sekret'
  equifax_sftp_directory: '/directory'
  equifax_sftp_host: 'example.com'
  equifax_sftp_username: 'user'
  equifax_ssh_passphrase: 'sekret'
  exception_recipients: 'test1@test.com'
  hmac_fingerprinter_key: 'a2c813d4dca919340866ba58063e4072adc459b767a74cf2666d5c1eef3861db26708e7437abde1755eb24f4034386b0fea1850a1cb7e56bff8fae3cc6ade96c'
  hmac_fingerprinter_key_queue: '["old-key-one", "old-key-two"]'
  issuers_with_email_nameid_format: ''
  lockout_period_in_minutes: '10'
  logins_per_ip_limit: '5'
  logins_per_ip_period: '60'
  logins_per_ip_track_only_mode: 'false'
  logins_per_email_and_ip_bantime: '60'
  logins_per_email_and_ip_limit: '5'
  logins_per_email_and_ip_period: '60'
  newrelic_browser_key: ''
  newrelic_browser_app_id: ''
  newrelic_license_key: ''
  otp_delivery_blocklist_findtime: '5'
  otp_delivery_blocklist_maxretry: '10'
  otp_valid_for: '5'
  password_pepper: 'f22d4b2cafac9066fe2f4416f5b7a32c6942d82f7e00740c7594a095fa8de8db17c05314be7b18a5d6dd5683e73eadf6cc95aa633e5ad9a701edb95192a6a105'
  password_strength_enabled: 'true'
  phone_proofing_vendor: 'mock'
  profile_proofing_vendor: 'mock'
  rack_mini_profiler: 'off'
  reauthn_window: '120'
  redis_url: 'redis://localhost:6379/0'
  redis_throttle_url: 'redis://localhost:6379/1'
  requests_per_ip_limit: '300'
  requests_per_ip_period: '300'
  requests_per_ip_track_only_mode: 'false'
  saml_passphrase: 'trust-but-verify'
  saml_secret_rotation_certificate:
  saml_secret_rotation_enabled: 'false'
  saml_secret_rotation_path_suffix:
  saml_secret_rotation_secret_key:
  saml_secret_rotation_secret_key_password:
  scrypt_cost: '4000$8$4$' # SCrypt::Engine.calibrate(max_time: 0.5)
  secret_key_base: 'development_secret_key_base'
  service_timeout: '30'
  session_encryption_key: '27bad3c25711099429c1afdfd1890910f3b59f5a4faec1c85e945cb8b02b02f261ba501d99cfbb4fab394e0102de6fecf8ffe260f322f610db3e96b2a775c120'
  session_timeout_in_minutes: '15'
  state_id_proofing_vendor: 'mock'
  telephony_disabled: 'true'
  twilio_numbers: '["9999999999","2222222222"]'
  twilio_sid: 'sid1'
  twilio_auth_token: 'token1'
  twilio_messaging_service_sid: '123abc'
  twilio_record_voice: 'true'
  use_dashboard_service_providers: 'true'
  use_kms: 'false'
  usps_confirmation_max_days: '10'
  enable_i18n_mode: 'false'
  enable_load_testing_mode: 'false'

production:
  aamva_cert_enabled: 'true'
  aamva_public_key: # Base64 encoded public key for AAMVA
  aamva_private_key: # Base64 encoded private key for AAMVA
  aamva_verification_url: # DLDV Verification URL
  agencies_with_agency_based_uuids: ''
  async_job_refresh_interval_seconds: '5'
  async_job_refresh_max_wait_seconds: '15'
  attribute_cost: '4000$8$4$' # SCrypt::Engine.calibrate(max_time: 0.5)
  attribute_encryption_key: # generate via `rake secret`
  attribute_encryption_key_queue: # '["old-key-one", "old-key-two"]'
  available_locales: 'en es fr'
  aws_kms_key_id:
  aws_region:
  aws_ses_region:
  basic_auth_user_name:
  basic_auth_password:
  disable_email_sending: 'false'
  dashboard_api_token:
  domain_name: 'login.gov'
  enable_agency_based_uuids: 'false'
  enable_identity_verification: 'false'
  enable_rate_limiting: 'true'
  enable_test_routes: 'false'
  enable_usps_verification: 'false'
  equifax_avs_username:
  equifax_development_example_gpg_passphrase:
  equifax_eid_username:
  equifax_endpoint:
  equifax_gpg_email:
  equifax_password:
  equifax_phone_username:
  equifax_sftp_directory: # '/directory'
  equifax_sftp_host: # 'example.com'
  equifax_sftp_username:
  equifax_ssh_passphrase:
  exception_recipients: 'user1@example.com,user2@example.com'
  google_analytics_key: # 'UA-XXXXXXXXX-YY'
  hmac_fingerprinter_key: # generate via `rake secret`
  hmac_fingerprinter_key_queue: # '["old-key-one", "old-key-two"]'
  issuers_with_email_nameid_format: 'sp1,sp2'
  lockout_period_in_minutes: '10'
  logins_per_ip_limit: '5'
  logins_per_ip_period: '60'
  logins_per_ip_track_only_mode: 'true'
  logins_per_email_and_ip_bantime: '60'
  logins_per_email_and_ip_limit: '5'
  logins_per_email_and_ip_period: '60'
  mandrill_api_token: '' # Empty string to switch to SES
  newrelic_browser_key: ''
  newrelic_browser_app_id: ''
  newrelic_license_key: ''
  otp_delivery_blocklist_findtime: '5'
  otp_delivery_blocklist_maxretry: '10'
  otp_valid_for: '5'
  participate_in_dap: 'false' # pair with google_analytics_key
  password_pepper: # generate via `rake secret`
  password_strength_enabled: 'true'
  phone_proofing_vendor: 'mock'
  profile_proofing_vendor: 'mock'
  reauthn_window: '120'
  redis_url: 'redis://redis.login.gov.internal:6379'
  redis_throttle_url: 'redis://redis.login.gov.internal:6379/1'
  requests_per_ip_limit: '300'
  requests_per_ip_period: '300'
  requests_per_ip_track_only_mode: 'true'
  saml_passphrase:
  saml_secret_rotation_certificate:
  saml_secret_rotation_enabled: 'false'
  saml_secret_rotation_path_suffix:
  saml_secret_rotation_secret_key:
  saml_secret_rotation_secret_key_password:
  scrypt_cost: '4000$8$4$' # SCrypt::Engine.calibrate(max_time: 0.5)
  secret_key_base: # generate via `rake secret`
  session_encryption_key: # generate via `rake secret`
  session_timeout_in_minutes: '8'
  state_id_proofing_vendor: 'mock'
  twilio_numbers: # Add JSON encoded array of phone numbers
  twilio_sid: # Twilio SID
  twilio_auth_token: # Twilio auth token
  twilio_messaging_service_sid: # Twilio CoPilot SID
  twilio_record_voice: 'false'
  use_kms: 'true'
  usps_confirmation_max_days: '30'
  enable_i18n_mode: 'false'
  enable_load_testing_mode: 'false'

test:
  aamva_cert_enabled: 'true'
  aamva_public_key: '123abc'
  aamva_private_key: '123abc'
  aamva_verification_url: 'https://example.org:12345/verification/url'
  agencies_with_agency_based_uuids: ''
  async_job_refresh_interval_seconds: '1'
  async_job_refresh_max_wait_seconds: '15'
  attribute_cost: '800$8$1$' # SCrypt::Engine.calibrate(max_time: 0.01)
  attribute_encryption_key: '2086dfbd15f5b0c584f3664422a1d3409a0d2aa6084f65b6ba57d64d4257431c124158670c7655e45cabe64194f7f7b6c7970153c285bdb8287ec0c4f7553e25'
  attribute_encryption_key_queue: '["old-key-one", "old-key-two"]'
  available_locales: 'en es fr'
  aws_kms_key_id: 'alias/login-dot-gov-test-keymaker'
  aws_region: 'us-east-1'
  aws_ses_region:
  basic_auth_user_name: 'user'
  basic_auth_password: 'secret'
  domain_name: 'www.example.com'
  database_host: ''
  database_name: ''
  database_password: ''
<<<<<<< HEAD
=======
  database_pool_idp:
  database_pool_worker:
  database_readonly_password: ''
  database_readonly_username: ''
>>>>>>> f8785959
  database_timeout: '5000'
  database_username: ''
  dashboard_api_token: '123ABC'
  enable_agency_based_uuids: 'false'
  enable_identity_verification: 'true'
  enable_rate_limiting: 'true'
  enable_test_routes: 'true'
  enable_usps_verification: 'true'
  equifax_avs_username: 'sekret'
  equifax_development_example_gpg_passphrase: 'sekret'
  equifax_eid_username: 'sekret'
  equifax_endpoint: 'sekret'
  equifax_gpg_email: 'logs@login.gov'
  equifax_password: 'sekret'
  equifax_phone_username: 'sekret'
  equifax_sftp_directory: '/directory'
  equifax_sftp_host: 'example.com'
  equifax_sftp_username: 'user'
  equifax_ssh_passphrase: 'sekret'
  exception_recipients: 'test1@test.com'
  hmac_fingerprinter_key: 'a2c813d4dca919340866ba58063e4072adc459b767a74cf2666d5c1eef3861db26708e7437abde1755eb24f4034386b0fea1850a1cb7e56bff8fae3cc6ade96c'
  hmac_fingerprinter_key_queue: '["old-key-one", "old-key-two"]'
  issuers_with_email_nameid_format: 'https://rp1.serviceprovider.com/auth/saml/metadata'
  lockout_period_in_minutes: '5'
  logins_per_ip_limit: '3'
  logins_per_ip_period: '60'
  logins_per_ip_track_only_mode: 'false'
  logins_per_email_and_ip_bantime: '60'
  logins_per_email_and_ip_limit: '2'
  logins_per_email_and_ip_period: '60'
  max_mail_events: '2'
  otp_delivery_blocklist_findtime: '1'
  otp_delivery_blocklist_maxretry: '2'
  otp_valid_for: '5'
  password_pepper: 'f22d4b2cafac9066fe2f4416f5b7a32c6942d82f7e00740c7594a095fa8de8db17c05314be7b18a5d6dd5683e73eadf6cc95aa633e5ad9a701edb95192a6a105'
  password_strength_enabled: 'false'
  phone_proofing_vendor: 'mock'
  profile_proofing_vendor: 'mock'
  reauthn_window: '120'
  redis_url: 'redis://localhost:6379/0'
  redis_throttle_url: 'redis://localhost:6379/1'
  requests_per_ip_limit: '4'
  requests_per_ip_period: '60'
  requests_per_ip_track_only_mode: 'false'
  saml_passphrase: 'trust-but-verify'
  saml_secret_rotation_certificate: 'saml2018.crt'
  saml_secret_rotation_enabled: 'true'
  saml_secret_rotation_path_suffix: '2018'
  saml_secret_rotation_secret_key: 'saml2018.key.enc'
  saml_secret_rotation_secret_key_password: 'asdf1234'
  scrypt_cost: '800$8$1$' # SCrypt::Engine.calibrate(max_time: 0.01)
  secret_key_base: 'test_secret_key_base'
  session_encryption_key: '27bad3c25711099429c1afdfd1890910f3b59f5a4faec1c85e945cb8b02b02f261ba501d99cfbb4fab394e0102de6fecf8ffe260f322f610db3e96b2a775c120'
  session_timeout_in_minutes: '8'
  state_id_proofing_vendor: 'mock'
  twilio_numbers: '["9999999999","2222222222"]'
  twilio_sid: 'sid1'
  twilio_auth_token: 'token1'
  twilio_messaging_service_sid: '123abc'
  twilio_record_voice: 'true'
  use_kms: 'false'
  usps_confirmation_max_days: '10'
  enable_i18n_mode: 'false'
  enable_load_testing_mode: 'false'<|MERGE_RESOLUTION|>--- conflicted
+++ resolved
@@ -80,13 +80,10 @@
   database_host: ''
   database_name: ''
   database_password: ''
-<<<<<<< HEAD
-=======
   database_pool_idp: '5'
   database_pool_worker: '5'
   database_readonly_password: ''
   database_readonly_username: ''
->>>>>>> f8785959
   database_timeout: '5000'
   database_username: ''
   domain_name: 'localhost:3000'
@@ -266,13 +263,10 @@
   database_host: ''
   database_name: ''
   database_password: ''
-<<<<<<< HEAD
-=======
   database_pool_idp:
   database_pool_worker:
   database_readonly_password: ''
   database_readonly_username: ''
->>>>>>> f8785959
   database_timeout: '5000'
   database_username: ''
   dashboard_api_token: '123ABC'
