--- conflicted
+++ resolved
@@ -2,22 +2,13 @@
 es:
   forms:
     backup_code:
-<<<<<<< HEAD
-      are_you_sure_title: Êtes-vous sûr de ne pas avoir accès à une autre méthode de sécurité?
-      are_you_sure_desc: Les codes de sauvegarde ne sont pas recommandés. Ils sont facilement perdus ou volés et n'expirent jamais. Nous vous recommandons de choisir une autre option.
-      are_you_sure_continue_prologue: Si no tienes acceso a ningún otro método de autenticación,
-      are_you_sure_continue: continuer avec les codes de sauvegarde
-      generate_codes_title: Créer de nouveaux codes de sauvegarde
-      generate_codes_desc: Vous avez utilisé tous les codes de sauvegarde associés à ce compte. Il est temps de créer de nouveaux codes de sauvegarde et de les sauvegarder dans un endroit sûr. Les codes de sauvegarde ne sont pas recommandés pour une utilisation continue. Ils sont facilement perdus ou volés et n'expirent jamais. Nous vous recommandons de configurer une autre méthode de sécurité.
-      generate_codes_other_option: Choisissez une autre option
-=======
       are_you_sure_title: ¿Estás seguro de que esta es tu única opción?
       are_you_sure_desc: No se recomiendan los códigos de respaldo porque se pueden perder o robar fácilmente. Si tienes acceso a otro método de autenticación, elije otra opción.
+      are_you_sure_continue_prologue: Si no tienes acceso a ningún otro método de autenticación,
       are_you_sure_continue: continúa con los códigos de respaldo
       generate_codes_title: Crea nuevos códigos de respaldo
       generate_codes_desc: Usaste todos tus códigos de respaldo. Generaremos nuevos códigos de respaldo después de que hagas clic en continuar. Guárdalas en un lugar seguro para asegurarte de que puedas volver a iniciar sesión en el futuro.
       generate_codes_other_option: Elige otra opción
->>>>>>> 426fd792
       download: Descargar
       generate: Generar
       info: Use códigos de inicio de sesión si no puede acceder a su teléfono para
