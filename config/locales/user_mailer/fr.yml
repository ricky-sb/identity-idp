---
fr:
  user_mailer:
    account_does_not_exist:
      intro: Cette adresse e-mail n'est pas encore associée à un compte %{app}. Si
        vous souhaitez créer un compte login.gov avec cette adresse e-mail, veuillez
        cliquer sur le lien ci-dessous ou faites un copier-coller de l'intégralité
        du lien sur votre navigateur. Si vous n'avez pas sollicité une réinitialisation
        de votre mot de passe, nous vous prions de bien vouloir ignorer ce message.
      link_text: Créer votre compte
      subject: Votre demande de réinitialisation de votre mot de passe login.gov
    account_reset_cancel:
      help: ''
      intro: Cet e-mail confirme que vous avez annulé votre demande de suppression
        de votre compte login.gov.
      subject: Supprimer votre compte
    account_reset_complete:
      help: ''
      intro: Cet e-mail confirme que vous avez supprimé votre compte login.gov.
      subject: Compte supprimé
    account_reset_granted:
      button: Oui, continuez la suppression
      cancel_link_text: veuillez annuler
      help: Si vous ne souhaitez pas supprimer votre compte, %{cancel_account_reset}.
      intro: Vous recevez cet e-mail parce que vous avez demandé à supprimer et à
        réinitialiser votre compte login.gov. <br> <br> Supprimer votre compte devrait
        être votre dernier recours si vous êtes exclu de votre compte. Vous ne serez
        pas en mesure de récupérer toute information liée à votre compte. Une fois
        votre compte supprimé, vous pouvez en créer un nouveau en utilisant la même
        adresse email.<br><br>Es-tu sûr de toi voulez-vous supprimer votre compte?
      subject: Supprimer votre compte
    account_reset_request:
      help: ''
      intro: Vous avez demandé à supprimer votre compte login.gov.<br><br><strong>Votre
        la demande sera traitée dans les 24 heures.</strong><br><br>Si vous ne voulez
        pas pour supprimer votre compte, <u>%{cancel_account_reset}</u>.
      subject: Supprimer votre compte
    contact_link_text: communiquez avec nous
    email_changed:
      help: Si vous préférez ne pas changer votre adresse courriel, veuillez visiter
        le %{help_link} de %{app} ou %{contact_link}.
      intro: L'adresse courriel de votre compte %{app} a été changée.
    help_link_text: Centre d'aide
    password_changed:
      help: Si vous n'avez pas changé votre mot de passe, veuillez visiter le %{help_link}
        de %{app} ou %{contact_link}.
      intro: Le mot de passe de votre compte %{app} a été changé.
<<<<<<< HEAD
=======
    personal_key_regenerated:
      help_html: <p>Votre compte login.gov vient de recevoir une nouvelle clé personnelle
        de 16 caractères. Le but de cet e-mail est de s'assurer que c'est bien vous
        qui en êtes à l'origine.</p><p> Si vous venez de vous connecter et de régénérer
        votre clé personnelle, c'est parfait ! Vous n'avez rien à faire.</p><p> Si
        vous ne venez pas de régénérer votre clé personnelle, ou en cas de doute,
        effectuez immédiatement les actions suivantes pour sécuriser votre compte :<ol><li><strong><a
        href="%{reset_password_url}"> Modifiez votre mot de passe</a>.</strong> Choisissez
        un mot de passe que vous n'avez pas encore utilisé avec ce compte.</li><li><strong><a
        href="%{account_url}"> Connectez-vous à votre compte login.gov</a></strong>
        et vérifiez bien que toutes les informations sur la page de votre compte sont
        correctes, y compris les méthodes que vous utilisez pour l’authentification
        à deux facteurs, dont le numéro de téléphone, l’application d’authentification
        ou la clé de sécurité.</li><li><strong>Sur votre <a href="%{account_url}">page
        de compte login.gov</a>, demandez une nouvelle clé personnelle.</strong> N'oubliez
        pas de ne jamais la partager, sauf si vous l'utilisez pour vous connecter
        à un site de confiance qui utilise login.gov.</li></ol></p><p>Veuillez ensuite
        nous contacter en appelant le 844-875-6446 ou par e-mail à <a href="mailto:security@login.gov">security@login.gov</a>.</p><br>Merci,<br>L'équipe
        login.gov
      intro: Nouvelle clé personnelle émise
      subject: Alerte de sécurité du compte
>>>>>>> e265d2dd
    personal_key_sign_in:
      help_html: <p>Votre compte login.gov a été connecté à l'aide de votre clé personnelle.
        Vous recevez cet email pour vous assurer que c'était bien vous.</p><p>Si vous
        venez de vous connecter avec votre clé personnelle, c'est parfait! Vous ne
        devez rien faire.</p><p>Si vous ne vous êtes pas connecté avec une clé personnelle
        ou si vous n’êtes pas sûr, prenez immédiatement les mesures suivantes pour
        sécuriser votre compte:<ol><li><strong><a href="%{reset_password_url}">Changez
        votre mot de passe</a>.</strong> Choisissez un mot de passe que vous n'avez
        pas encore utilisé avec ce compte.</li><li><strong><a href="%{account_url}">Connectez-vous
        à votre compte login.gov</a></strong> et assurez-vous de reconnaître toutes
        les informations de la page de votre compte, y compris les méthodes que vous
        utilisez pour l'authentification à deux facteurs, telles que le numéro de
        téléphone, l'application d'authentification ou la clé de sécurité.</li><li><strong>Sur
        la page de votre compte login.gov, demandez une nouvelle clé personnelle.</strong>
        N'oubliez pas de ne jamais le partager à moins que vous ne l'utilisiez pour
        vous connecter à un site Web de confiance utilisant login.gov.</li></ol></p><p>Vous
        devriez a nous contacter par téléphone au 844-875-6446 ou par courriel à <a
        href="mailto:security@login.gov">security@login.gov</a>.</p><br>Merci,<br>L'équipe
        login.gov
      intro: La clé personnelle utilisée pour vous connecter
      subject: Alerte de sécurité du compte
    phone_changed:
      help: Si vous ne souhaitiez pas changer votre numéro de téléphone, veuillez
        visiter le %{help_link} de %{app} ou %{contact_link}.
      intro: Le numéro de téléphone associé à votre compte %{app} a été changé.
      subject: Nouveau numéro de téléphone
    please_reset_password:
      call_to_action: Pour continuer à utiliser votre compte login.gov, veuillez réinitialiser
        votre mot de passe en utilisant le lien ci-dessous.
      intro: Au cours d'un examen de sécurité login.gov, nous avons identifié un problème
        concernant votre mot de passe. Bien que nous n'ayons découvert aucune activité
        suspecte sur votre compte login.gov, nous avons désactivé votre ancien mot
        de passe et vous prions de bien vouloir en établir un nouveau pour continuer
        à utiliser login.gov.
      subject: Veuillez réinitialiser votre mot de passe
    signup_with_your_email:
      help: Si vous n'avez pas demandé un nouveau compte ou que vous soupçonnez qu'une
        erreur s'est produite, veuillez visiter le %{help_link} de %{app} ou %{contact_link}.
      intro: Cette adresse courriel est déjà associée à un compte %{app}, nous ne
        pouvons donc pas l'utiliser pour créer un nouveau compte. Pour vous connecter
        à votre compte existant, suivez le lien ci-dessous. Si vous ne tentez pas
        de vous connecter avec cette adresse courriel, vous pouvez ignorer ce message.
      link_text: Allez à %{app}
      reset_password: Si vous ne vous souvenez plus de votre mot de passe, allez à
        %{app} pour le réinitialiser.<|MERGE_RESOLUTION|>--- conflicted
+++ resolved
@@ -45,8 +45,6 @@
       help: Si vous n'avez pas changé votre mot de passe, veuillez visiter le %{help_link}
         de %{app} ou %{contact_link}.
       intro: Le mot de passe de votre compte %{app} a été changé.
-<<<<<<< HEAD
-=======
     personal_key_regenerated:
       help_html: <p>Votre compte login.gov vient de recevoir une nouvelle clé personnelle
         de 16 caractères. Le but de cet e-mail est de s'assurer que c'est bien vous
@@ -68,7 +66,6 @@
         login.gov
       intro: Nouvelle clé personnelle émise
       subject: Alerte de sécurité du compte
->>>>>>> e265d2dd
     personal_key_sign_in:
       help_html: <p>Votre compte login.gov a été connecté à l'aide de votre clé personnelle.
         Vous recevez cet email pour vous assurer que c'était bien vous.</p><p>Si vous
