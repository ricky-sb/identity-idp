--- conflicted
+++ resolved
@@ -43,8 +43,6 @@
     password_changed:
       help: Si no realizó este cambio, visite el %{app} %{help_link} o el %{contact_link}.
       intro: Tiene una contraseña nueva para su cuenta de %{app}.
-<<<<<<< HEAD
-=======
     personal_key_regenerated:
       help_html: <p>Tu cuenta de login.gov acaba de emitir una nueva clave personal
         de 16 caracteres. Estás recibiendo este correo electrónico para verificar
@@ -66,7 +64,6 @@
         equipo de login.gov
       intro: Nueva clave personal emitida
       subject: Alerta de seguridad de la cuenta
->>>>>>> e265d2dd
     personal_key_sign_in:
       help_html: <p>Su cuenta login.gov acaba de iniciar sesión con su clave personal
         de 16 caracteres. Usted está recibiendo este e-mail para asegurarse de que
