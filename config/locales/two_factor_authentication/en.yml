--- conflicted
+++ resolved
@@ -113,56 +113,40 @@
     two_factor_choice_options:
       learn_more: Learn more.
       auth_app: Authentication application
-<<<<<<< HEAD
-      auth_app_info: Get security codes from an authentication application.
+      auth_app_info_html: Get security codes from an authentication application.
       auth_app_more_info: You do not need phone or internet service to use an authentication
         application. We will ask you to enter a security code from your authentication app
         each time you sign in. You can download an authentication app onto your device
         (phone, computer, tablet, etc.).
       backup_code: Backup Codes
-      backup_code_info: Download and save a list of codes to use
+      backup_code_info_html: Download and save a list of codes to use
+      backup_code_only: I don't have any of the above
+      backup_code_only_info_html: Set up your account without a backup authentication
+        method. This is <strong>not recommended</strong>. If you ever lose your backup
+        codes you will not be able to sign into your account.
       backup_code_more_info: This option is not recommended because it is the least secure.
         We will give you a list of codes that you must keep in a safe location. Each time
         you sign in, we will ask you to enter one of the codes. After you use the 10th code,
         we will give you a new list of codes to save and use.
       piv_cac: Government employee ID
-      piv_cac_info: Connect your PIV/CAC card using a card reader
+      piv_cac_info_html: Connect your PIV/CAC card using a card reader
       piv_cac_more_info: Recommended because it is one of the most secure options.
         The email address you entered tells us that you can use your government or
         military employee PIV/CAC card.
       sms: Text message / SMS
-      sms_info: Get security codes by text message (SMS) or phone call
+      sms_info_html: Get security codes by text message (SMS) or phone call
       sms_more_info: Each time you sign in, we will send a new security code to your
         phone and ask you to enter it here.
       voice: Phone call
-      voice_info: Get security codes by text message (SMS) or phone call
+      voice_info_html: Get security codes by text message (SMS) or phone call
       voice_more_info: Each time you sign in, we will send a new security code to your
         phone and ask you to enter it here.
       webauthn: Security key
-      webauthn_info: Connect a security key to your device.
+      webauthn_info_html: Connect a security key to your device.
       webauthn_more_info: Recommended because it is one of the most secure options.
         A security key is usually a physical device (like a USB), it may be built into your phone,
         or it can be a supporting software (like a web browser extension). You can buy a security
         key online or from a trusted retailer.
-=======
-      auth_app_info_html: Set up an authentication application to get your security
-        code without providing a phone number
-      backup_code: Backup Codes
-      backup_code_info_html: Receive a pre-generated list of security codes to use
-        when signing in
-      backup_code_only: I don't have any of the above
-      backup_code_only_info_html: Set up your account without a backup authentication
-        method. This is <strong>not recommended</strong>. If you ever lose your backup
-        codes you will not be able to sign into your account.
-      piv_cac: Government employees
-      piv_cac_info_html: Use your PIV/CAC card to secure your account
-      sms: Text message / SMS
-      sms_info_html: Get your security code via text message / SMS
-      voice: Phone call
-      voice_info_html: Get your security code via phone call
-      webauthn: Security key
-      webauthn_info_html: Use a security key to secure your account
->>>>>>> 39db4fdf
     two_factor_recovery_choice: Add another method
     two_factor_recovery_choice_intro: Adding another authentication method makes sure
       you can sign in to your account even if you lose or don't have your main one.
