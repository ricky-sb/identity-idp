---
es:
  jobs:
    sms_account_reset_cancel_job:
      message: Su solicitud para eliminar su cuenta de login.gov ha sido cancelada.
    sms_account_reset_notifier_job:
      message: 'Has solicitado eliminar tu cuenta de login.gov. Su solicitud será
        ser procesado en 24 horas. Si no desea eliminar su cuenta, por favor cancelar:
        %{cancel_link}'
    sms_doc_auth_link_job:
<<<<<<< HEAD
      message: 'You''ve requested to verify your identity on a mobile phone.  Please
        sign in to %{application}: %{sp_link}'
    sms_new_device_sign_in_notifier_job:
      message: Su cuenta Login.gov acaba de iniciar sesión en un nuevo dispositivo
=======
      message: 'Has solicitado verificar tu identidad en un teléfono móvil. Por favor,
        tome una foto de la identificación emitida por su estado: %{link}'
>>>>>>> aa59e42b
    sms_otp_sender_job:
      login_message: "%{code} es tu código de seguridad de %{app}. Use esto para continuar
        ingresando a su cuenta. Este código caducará en %{expiration} minutos."
      verify_message: "%{code} es tu código de confirmación de %{app}. Use esto para
        confirmar su número de teléfono. Este código caducará en %{expiration} minutos."
    sms_personal_key_regeneration_notifier_job:
      message: Se ha emitido una nueva clave personal para tu cuenta %{app}. Si no
        eres tú, restablece tu contraseña.
    sms_personal_key_sign_in_notifier_job:
      message: Su clave personal solo se utilizó para iniciar sesión en su cuenta
        %{app}. Si no fue así, reinicie su contraseña.<|MERGE_RESOLUTION|>--- conflicted
+++ resolved
@@ -8,15 +8,10 @@
         ser procesado en 24 horas. Si no desea eliminar su cuenta, por favor cancelar:
         %{cancel_link}'
     sms_doc_auth_link_job:
-<<<<<<< HEAD
-      message: 'You''ve requested to verify your identity on a mobile phone.  Please
-        sign in to %{application}: %{sp_link}'
+      message: 'Has solicitado verificar tu identidad en un teléfono móvil. Por favor,
+        tome una foto de la identificación emitida por su estado: %{link}'
     sms_new_device_sign_in_notifier_job:
       message: Su cuenta Login.gov acaba de iniciar sesión en un nuevo dispositivo
-=======
-      message: 'Has solicitado verificar tu identidad en un teléfono móvil. Por favor,
-        tome una foto de la identificación emitida por su estado: %{link}'
->>>>>>> aa59e42b
     sms_otp_sender_job:
       login_message: "%{code} es tu código de seguridad de %{app}. Use esto para continuar
         ingresando a su cuenta. Este código caducará en %{expiration} minutos."
