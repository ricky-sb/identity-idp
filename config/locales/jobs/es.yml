--- conflicted
+++ resolved
@@ -12,15 +12,9 @@
         ingresando a su cuenta. Este código caducará en %{expiration} minutos."
       verify_message: "%{code} es tu código de confirmación de %{app}. Use esto para
         confirmar su número de teléfono. Este código caducará en %{expiration} minutos."
-<<<<<<< HEAD
-    sms_personal_key_sign_in_notifier_job:
-      message: Su clave personal solo se utilizó para iniciar sesión en su cuenta
-        login.gov. Si no fue así, reinicie su contraseña y contáctenos en security@login.gov.
-=======
     sms_personal_key_regeneration_notifier_job:
       message: Se ha emitido una nueva clave personal para tu cuenta %{app}. Si no
         eres tú, restablece tu contraseña y ponte en contacto con nosotros en security@login.gov.
     sms_personal_key_sign_in_notifier_job:
       message: Su clave personal solo se utilizó para iniciar sesión en su cuenta
-        %{app}. Si no fue así, reinicie su contraseña y contáctenos en security@login.gov.
->>>>>>> e265d2dd
+        %{app}. Si no fue así, reinicie su contraseña y contáctenos en security@login.gov.