---
fr:
  jobs:
    sms_account_reset_cancel_job:
      message: Votre demande de suppression de votre compte login.gov a été annulée.
    sms_account_reset_notifier_job:
      message: 'Vous avez demandé à supprimer votre compte login.gov. Votre demande
        sera être traité en 24 heures. Si vous ne souhaitez pas supprimer votre compte,
        veuillez cancel: %{cancel_link}'
    sms_doc_auth_link_job:
<<<<<<< HEAD
      message: 'You''ve requested to verify your identity on a mobile phone.  Please
        sign in to %{application}: %{sp_link}'
    sms_new_device_sign_in_notifier_job:
      message: Votre compte login.gov a été connecté sur un nouvel appareil
=======
      message: 'Vous avez demandé à vérifier votre identité sur un téléphone mobile.
        S''il vous plaît prendre une photo de votre identité émise par l''état: %{link}'
>>>>>>> aa59e42b
    sms_otp_sender_job:
      login_message: "%{code} est votre code de sécurité %{app}. Utilisez-le pour
        continuer à vous connecter à votre compte. Ce code expirera dans %{expiration}
        minutes."
      verify_message: "%{code} est votre code de confirmation %{app}. Utilisez-le
        pour confirmer votre numéro de téléphone. Ce code expirera dans %{expiration}
        minutes."
    sms_personal_key_regeneration_notifier_job:
      message: Une nouvelle clé personnelle a été émise pour votre compte %{app}.
        Si vous ne l'avez pas demandée, réinitialisez votre mot de passe.
    sms_personal_key_sign_in_notifier_job:
      message: Votre clé personnelle a été utilisée pour vous connecter à votre compte
        %{app}. Si ce n’était pas vous, changez votre mot de passe.<|MERGE_RESOLUTION|>--- conflicted
+++ resolved
@@ -8,15 +8,10 @@
         sera être traité en 24 heures. Si vous ne souhaitez pas supprimer votre compte,
         veuillez cancel: %{cancel_link}'
     sms_doc_auth_link_job:
-<<<<<<< HEAD
-      message: 'You''ve requested to verify your identity on a mobile phone.  Please
-        sign in to %{application}: %{sp_link}'
+      message: 'Vous avez demandé à vérifier votre identité sur un téléphone mobile.
+        S''il vous plaît prendre une photo de votre identité émise par l''état: %{link}'
     sms_new_device_sign_in_notifier_job:
       message: Votre compte login.gov a été connecté sur un nouvel appareil
-=======
-      message: 'Vous avez demandé à vérifier votre identité sur un téléphone mobile.
-        S''il vous plaît prendre une photo de votre identité émise par l''état: %{link}'
->>>>>>> aa59e42b
     sms_otp_sender_job:
       login_message: "%{code} est votre code de sécurité %{app}. Utilisez-le pour
         continuer à vous connecter à votre compte. Ce code expirera dans %{expiration}
