---
en:
  jobs:
    sms_account_reset_cancel_job:
      message: Your request to delete your login.gov account has been cancelled.
    sms_account_reset_notifier_job:
      message: 'You''ve requested to delete your login.gov account. Your request will
        be processed in 24 hours. If you don’t want to delete your account, please
        cancel: %{cancel_link}'
    sms_doc_auth_link_job:
      message: 'You''ve requested to verify your identity on a mobile phone.  Please
<<<<<<< HEAD
        sign in to %{application}: %{sp_link}'
    sms_new_device_sign_in_notifier_job:
      message: Your Login.gov account was just used to sign in on a new device
=======
        take a picture of your state issued ID: %{link}'
>>>>>>> aa59e42b
    sms_otp_sender_job:
      login_message: "%{code} is your %{app} security code. Use this to continue signing
        in to your account. This code will expire in %{expiration} minutes."
      verify_message: "%{code} is your %{app} confirmation code. Use this to confirm
        your phone number. This code will expire in %{expiration} minutes."
    sms_personal_key_regeneration_notifier_job:
      message: A new personal key has been issued for your %{app} account. If this
        wasn’t you, reset your password.
    sms_personal_key_sign_in_notifier_job:
      message: Your personal key was just used to sign into your %{app} account. If
        this wasn’t you, reset your password.<|MERGE_RESOLUTION|>--- conflicted
+++ resolved
@@ -9,13 +9,9 @@
         cancel: %{cancel_link}'
     sms_doc_auth_link_job:
       message: 'You''ve requested to verify your identity on a mobile phone.  Please
-<<<<<<< HEAD
-        sign in to %{application}: %{sp_link}'
+        take a picture of your state issued ID: %{link}'
     sms_new_device_sign_in_notifier_job:
       message: Your Login.gov account was just used to sign in on a new device
-=======
-        take a picture of your state issued ID: %{link}'
->>>>>>> aa59e42b
     sms_otp_sender_job:
       login_message: "%{code} is your %{app} security code. Use this to continue signing
         in to your account. This code will expire in %{expiration} minutes."
