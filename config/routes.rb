Rails.application.routes.draw do
  require 'sidekiq/web'
  mount Sidekiq::Web => '/sidekiq', constraints: AdminConstraint.new

  # Non i18n routes. Alphabetically sorted.
  get '/api/health' => 'health/health#index'
  get '/api/health/database' => 'health/database#index'
  get '/api/health/workers' => 'health/workers#index'
  get '/api/openid_connect/certs' => 'openid_connect/certs#index'
  post '/api/openid_connect/token' => 'openid_connect/token#create'
  match '/api/openid_connect/token' => 'openid_connect/token#options', via: :options
  get '/api/openid_connect/userinfo' => 'openid_connect/user_info#show'
  get '/api/saml/metadata' => 'saml_idp#metadata'
  match '/api/saml/logout' => 'saml_idp#logout',
        via: %i[get post delete],
        as: :destroy_user_session
  match '/api/saml/auth' => 'saml_idp#auth', via: %i[get post]

  # SAML secret rotation paths
  if FeatureManagement.enable_saml_cert_rotation?
    suffix = SamlCertRotationManager.rotation_path_suffix
    get "/api/saml/metadata#{suffix}" => 'saml_idp#metadata'
    match "/api/saml/logout#{suffix}" => 'saml_idp#logout',
          via: %i[get post delete],
          as: "destroy_user_session#{suffix}"
    match "/api/saml/auth#{suffix}" => 'saml_idp#auth', via: %i[get post]
  end

  # Twilio Request URL for inbound SMS
  post '/api/sms/receive' => 'sms#receive'

  post '/api/service_provider' => 'service_provider#update'
  match '/api/voice/otp' => 'voice/otp#show',
        via: %i[get post],
        as: :voice_otp,
        defaults: { format: :xml }

  post '/api/usps_upload' => 'usps_upload#create'

  get '/openid_connect/authorize' => 'openid_connect/authorization#index'
  get '/openid_connect/logout' => 'openid_connect/logout#index'

  # i18n routes. Alphabetically sorted.
  scope '(:locale)', locale: /#{I18n.available_locales.join('|')}/ do
    # Devise handles login itself. It's first in the chain to avoid a redirect loop during
    # authentication failure.
    devise_for(
      :users,
      skip: %i[confirmations sessions registrations two_factor_authentication],
      controllers: { passwords: 'users/reset_passwords' }
    )

    # Additional device controller routes.
    devise_scope :user do
      get '/' => 'users/sessions#new', as: :new_user_session
      post '/' => 'users/sessions#create', as: :user_session
      get '/active' => 'users/sessions#active'

      get '/account_reset/request' => 'account_reset/request#show'
      post '/account_reset/request' => 'account_reset/request#create'
      get '/account_reset/cancel' => 'account_reset/cancel#cancel'
      get '/account_reset/report_fraud' => 'account_reset/report_fraud#update'
      get '/account_reset/confirm_request' => 'account_reset/confirm_request#show'
      get '/account_reset/delete_account' => 'account_reset/delete_account#show'
      delete '/account_reset/delete_account' => 'account_reset/delete_account#delete'
      get '/account_reset/confirm_delete_account' => 'account_reset/confirm_delete_account#show'
      post '/api/account_reset/send_notifications' => 'account_reset/send_notifications#update'

      get '/login/two_factor/options' => 'two_factor_authentication/options#index'
      post '/login/two_factor/options' => 'two_factor_authentication/options#create'

      get '/login/two_factor/authenticator' => 'two_factor_authentication/totp_verification#show'
      post '/login/two_factor/authenticator' => 'two_factor_authentication/totp_verification#create'
      get '/login/two_factor/personal_key' => 'two_factor_authentication/personal_key_verification#show'
      post '/login/two_factor/personal_key' => 'two_factor_authentication/personal_key_verification#create'
      if FeatureManagement.piv_cac_enabled?
        get '/login/two_factor/piv_cac' => 'two_factor_authentication/piv_cac_verification#show'
      end
      get  '/login/two_factor/:otp_delivery_preference' => 'two_factor_authentication/otp_verification#show',
           as: :login_two_factor, constraints: { otp_delivery_preference: /sms|voice/ }
      post '/login/two_factor/:otp_delivery_preference' => 'two_factor_authentication/otp_verification#create',
           as: :login_otp

      get '/reauthn' => 'mfa_confirmation#new', as: :user_password_confirm
      post '/reauthn' => 'mfa_confirmation#create', as: :reauthn_user_password
      get '/timeout' => 'users/sessions#timeout'
    end

    if Figaro.env.enable_test_routes == 'true'
      namespace :test do
        # Assertion granting test start + return.
        get '/saml' => 'saml_test#start'
        get '/saml/decode_assertion' => 'saml_test#start'
        post '/saml/decode_assertion' => 'saml_test#decode_response'
        post '/saml/decode_slo_request' => 'saml_test#decode_slo_request'
        if FeatureManagement.piv_cac_enabled?
          get '/piv_cac_entry' => 'piv_cac_authentication_test_subject#new'
          post '/piv_cac_entry' => 'piv_cac_authentication_test_subject#create'
        end
      end
    end

    # Non-devise-controller routes. Alphabetically sorted.
    get '/.well-known/openid-configuration' => 'openid_connect/configuration#index',
        as: :openid_connect_configuration

    get '/account' => 'accounts#show'
    get '/account/delete' => 'users/delete#show', as: :account_delete
    delete '/account/delete' => 'users/delete#delete'
    get '/account/reactivate/start' => 'reactivate_account#index', as: :reactivate_account
    put '/account/reactivate/start' => 'reactivate_account#update'
    get '/account/reactivate/verify_password' => 'users/verify_password#new', as: :verify_password
    put '/account/reactivate/verify_password' => 'users/verify_password#update', as: :update_verify_password
    get '/account/reactivate/verify_personal_key' => 'users/verify_personal_key#new',
        as: :verify_personal_key
    post '/account/reactivate/verify_personal_key' => 'users/verify_personal_key#create',
         as: :create_verify_personal_key
    get '/account/verify_phone' => 'users/verify_profile_phone#index', as: :verify_profile_phone
    post '/account/verify_phone' => 'users/verify_profile_phone#create'
    get '/account_recovery_setup' => 'account_recovery_setup#index'

    if FeatureManagement.piv_cac_enabled?
      get '/piv_cac' => 'users/piv_cac_authentication_setup#new', as: :setup_piv_cac
      delete '/piv_cac' => 'users/piv_cac_authentication_setup#delete', as: :disable_piv_cac
      get '/present_piv_cac' => 'users/piv_cac_authentication_setup#redirect_to_piv_cac_service', as: :redirect_to_piv_cac_service
    end

    delete '/authenticator_setup' => 'users/totp_setup#disable', as: :disable_totp
    get '/authenticator_setup' => 'users/totp_setup#new'
    patch '/authenticator_setup' => 'users/totp_setup#confirm'
    get '/authenticator_start' => 'users/totp_setup#start'

    get '/forgot_password' => 'forgot_password#show'

    get '/manage/email' => 'users/emails#edit'
    match '/manage/email' => 'users/emails#update', via: %i[patch put]
    get '/manage/password' => 'users/passwords#edit'
    patch '/manage/password' => 'users/passwords#update'
    get '/manage/phone' => 'users/phones#edit'
    match '/manage/phone' => 'users/phones#update', via: %i[patch put]
    get '/manage/personal_key' => 'users/personal_keys#show', as: :manage_personal_key
    post '/account/personal_key' => 'users/personal_keys#create', as: :create_new_personal_key
    post '/manage/personal_key' => 'users/personal_keys#update'

    get '/otp/send' => 'users/two_factor_authentication#send_code'
    get '/two_factor_options' => 'users/two_factor_authentication_setup#index'
    patch '/two_factor_options' => 'users/two_factor_authentication_setup#create'
    get '/phone_setup' => 'users/phone_setup#index'
    patch '/phone_setup' => 'users/phone_setup#create'
    get '/users/two_factor_authentication' => 'users/two_factor_authentication#show',
        as: :user_two_factor_authentication # route name is used by two_factor_authentication gem

    get '/profile', to: redirect('/account')
    get '/profile/reactivate', to: redirect('/account/reactivate')
    get '/profile/verify', to: redirect('/account/verify')

    post '/sign_up/create_password' => 'sign_up/passwords#create', as: :sign_up_create_password
    get '/sign_up/email/confirm' => 'sign_up/email_confirmations#create',
        as: :sign_up_create_email_confirmation
    get '/sign_up/enter_email' => 'sign_up/registrations#new', as: :sign_up_email
    post '/sign_up/enter_email' => 'sign_up/registrations#create', as: :sign_up_register
    get '/sign_up/enter_email/resend' => 'sign_up/email_resend#new', as: :sign_up_email_resend
    post '/sign_up/enter_email/resend' => 'sign_up/email_resend#create',
         as: :sign_up_create_email_resend
    get '/sign_up/enter_password' => 'sign_up/passwords#new'
    get '/sign_up/personal_key' => 'sign_up/personal_keys#show'
    post '/sign_up/personal_key' => 'sign_up/personal_keys#update'
    get '/sign_up/start' => 'sign_up/registrations#show', as: :sign_up_start
    get '/sign_up/verify_email' => 'sign_up/emails#show', as: :sign_up_verify_email
    get '/sign_up/completed' => 'sign_up/completions#show', as: :sign_up_completed
    post '/sign_up/completed' => 'sign_up/completions#update'

    match '/sign_out' => 'sign_out#destroy', via: %i[get post delete]

    delete '/users' => 'users#destroy', as: :destroy_user

    if FeatureManagement.enable_identity_verification?
      scope '/verify', as: 'idv' do
        get '/' => 'idv#index'
        get '/activated' => 'idv#activated'
        get '/fail' => 'idv#fail'
      end
      scope '/verify', module: 'idv', as: 'idv' do
        get '/come_back_later' => 'come_back_later#show'
        get '/confirmations' => 'confirmations#show'
        post '/confirmations' => 'confirmations#update'
        get '/otp_delivery_method' => 'otp_delivery_method#new'
        put '/otp_delivery_method' => 'otp_delivery_method#create'
        get '/phone' => 'phone#new'
        put '/phone' => 'phone#create'
        get '/phone/result' => 'phone#show'
        get '/phone/failure/:reason' => 'phone#failure', as: :phone_failure
        get '/review' => 'review#new'
        put '/review' => 'review#create'
        get '/session' => 'sessions#new'
        put '/session' => 'sessions#create'
        get '/session/result' => 'sessions#show'
        get '/session/success' => 'sessions#success'
        get '/session/failure/:reason' => 'sessions#failure', as: :session_failure
        delete '/session' => 'sessions#destroy'
        get '/jurisdiction' => 'jurisdiction#new'
        post '/jurisdiction' => 'jurisdiction#create'
        get '/jurisdiction/failure/:reason' => 'jurisdiction#failure', as: :jurisdiction_failure
<<<<<<< HEAD
        get '/doc_auth' => 'doc_auth#index'
        get '/doc_auth/clear' => 'doc_auth#clear' # TODO - REMOVE!!!!
        get '/doc_auth/:step' => 'doc_auth#show', as: :doc_auth_step
        put '/doc_auth/:step' => 'doc_auth#update'
=======
        get '/cancel/' => 'cancellations#new', as: :cancel
        delete '/cancel' => 'cancellations#destroy'
>>>>>>> fd29a4e3
      end
    end

    if FeatureManagement.enable_usps_verification?
      get '/account/verify' => 'users/verify_account#index', as: :verify_account
      post '/account/verify' => 'users/verify_account#create'
      scope '/verify', module: 'idv', as: 'idv' do
        get '/usps' => 'usps#index'
        put '/usps' => 'usps#create'
      end
    end

    root to: 'users/sessions#new'
  end

  # Make sure any new routes are added above this line!
  # The line below will route all requests that aren't
  # defined route to the 404 page. Therefore, anything you put after this rule
  # will be ignored.
  match '*path', via: :all, to: 'pages#page_not_found'
end<|MERGE_RESOLUTION|>--- conflicted
+++ resolved
@@ -201,15 +201,12 @@
         get '/jurisdiction' => 'jurisdiction#new'
         post '/jurisdiction' => 'jurisdiction#create'
         get '/jurisdiction/failure/:reason' => 'jurisdiction#failure', as: :jurisdiction_failure
-<<<<<<< HEAD
+        get '/cancel/' => 'cancellations#new', as: :cancel
+        delete '/cancel' => 'cancellations#destroy'
         get '/doc_auth' => 'doc_auth#index'
         get '/doc_auth/clear' => 'doc_auth#clear' # TODO - REMOVE!!!!
         get '/doc_auth/:step' => 'doc_auth#show', as: :doc_auth_step
         put '/doc_auth/:step' => 'doc_auth#update'
-=======
-        get '/cancel/' => 'cancellations#new', as: :cancel
-        delete '/cancel' => 'cancellations#destroy'
->>>>>>> fd29a4e3
       end
     end
 
