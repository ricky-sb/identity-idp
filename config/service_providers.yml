test:
  'http://localhost:3000':
    acs_url: 'http://localhost:3000/test/saml/decode_assertion'
    assertion_consumer_logout_service_url: 'http://localhost:3000/test/saml/decode_slo_request'
    sp_initiated_login_url: 'http://localhost:3000/test/saml'
    block_encryption: 'none'
    cert: 'saml_test_sp'
    agency: 'Test Government Agency'
    agency_id: 1
    uuid_priority: 10
    friendly_name: 'Your friendly Government Agency'
    logo: 'generic.svg'
    return_to_sp_url: 'http://localhost:3000'
    redirect_uris:
      - 'x-example-app://idp_return'
    attribute_bundle:
      - email
      - phone

  'https://rp1.serviceprovider.com/auth/saml/metadata':
    agency_id: 2
    acs_url: 'http://example.com/test/saml/decode_assertion'
    assertion_consumer_logout_service_url: 'http://example.com/test/saml/decode_slo_request'
    block_encryption: 'aes256-cbc'
    sp_initiated_login_url: 'https://example.com/auth/saml/login'
    failure_to_proof_url: 'https://example.com/'
    friendly_name: 'Test SP'
    cert: 'saml_test_sp'
    logo: 'generic.svg'
    ial: 2
    attribute_bundle:
      - first_name
      - last_name
      - ssn
      - zipcode

  'https://rp2.serviceprovider.com/auth/saml/metadata':
    acs_url: 'http://example.com/test/saml/decode_assertion'
    assertion_consumer_logout_service_url: 'http://example.com/test/saml/decode_slo_request'
    block_encryption: 'aes256-cbc'
    cert: 'saml_test_sp'
    friendly_name: 'Test SP'

  'http://test.host':
    acs_url: 'http://test.host/test/saml/decode_assertion'
    block_encryption: 'aes256-cbc'
    metadata_url: 'http://test.host/test/saml/metadata'
    sp_initiated_login_url: 'http://test.host/test/saml'
    friendly_name: 'Test SP'

  'urn:gov:gsa:openidconnect:test':
    redirect_uris:
      - 'gov.gsa.openidconnect.test://result'
      - 'gov.gsa.openidconnect.test://result/signout'
    cert: 'saml_test_sp'
    friendly_name: 'Example iOS App'
    agency: '18F'
    agency_id: 1
    uuid_priority: 20
    logo: 'generic.svg'
    ial: 2
    push_notification_url: http://localhost/push_notifications

  'urn:gov:gsa:openidconnect:test:loa1':
    redirect_uris:
      - 'gov.gsa.openidconnect.test://result'
      - 'gov.gsa.openidconnect.test://result/logout'
    cert: 'saml_test_sp'
    friendly_name: 'Example iOS App'
    agency: '18F'
    agency_id: 1
    uuid_priority: 20
    logo: 'generic.svg'

  'urn:gov:gsa:openidconnect:sp:server':
    agency_id: 2
    redirect_uris:
      - 'http://localhost:7654/auth/result'
      - 'https://example.com'
    cert: 'saml_test_sp'
    friendly_name: 'Test SP'
    assertion_consumer_logout_service_url: ''
    ial: 2

development:
  'https://rp1.serviceprovider.com/auth/saml/metadata':
    agency_id: 2
    metadata_url: 'http://localhost:3000/test/saml/metadata'
    acs_url: 'http://localhost:3000/test/saml/decode_assertion'
    assertion_consumer_logout_service_url: 'http://localhost:3000/test/saml/decode_slo_request'
    block_encryption: 'aes256-cbc'
    sp_initiated_login_url: 'http://localhost:3000/test/saml'
    cert: 'saml_test_sp'
    fingerprint: '08:79:F5:B1:B8:CC:EC:8F:5C:2A:58:03:30:14:C9:E6:F1:67:78:F1:97:E8:3A:88:EB:8E:70:92:25:D2:2F:32'
    logo: 'generic.svg'
    agency: 'GSA'
    friendly_name: 'Awesome test SP'

  'urn:gov:gsa:SAML:2.0.profiles:sp:sso:localhost':
    friendly_name: 'Test SAML SP'
    acs_url: 'http://localhost:4567/consume'
    sp_initiated_login_url: 'http://localhost:4567/test/saml'
    assertion_consumer_logout_service_url: 'http://localhost:4567/slo_logout'
    block_encryption: 'aes256-cbc'
    cert: 'sp_sinatra_demo'
    ial: 2
    attribute_bundle:
      - email

  'urn:gov:gsa:SAML:2.0.profiles:sp:sso:localhost-micropurchase':
    acs_url: 'http://localhost:3000/auth/saml/callback'
    assertion_consumer_logout_service_url: 'http://localhost:3000/auth/saml/logout'
    sp_initiated_login_url: 'http://localhost:3000/admin/sign_in'
    block_encryption: 'aes256-cbc'
    cert: 'sp_micropurchase'
    agency: 'TTS Acquisition'
    logo: '18f.svg'
    friendly_name: 'Micro-purchase Dev'
    return_to_sp_url: 'http://localhost:3000'
    attribute_bundle:
      - email

  'urn:gov:gsa:SAML:2.0.profiles:sp:sso:localhost-rails':
    acs_url: 'http://localhost:3003/auth/saml/callback'
    assertion_consumer_logout_service_url: 'http://localhost:3003/auth/saml/logout'
    sp_initiated_login_url: 'http://localhost:3003/login'
    block_encryption: 'aes256-cbc'
    cert: 'sp_rails_demo'
    agency: '18F'
    agency_id: 1
    uuid_priority: 10
    friendly_name: '18F Test Service Provider'
    logo: 'generic.svg'
    return_to_sp_url: 'http://localhost:3003'
    attribute_bundle:
      - email
    ial: 2

  'urn:gov:gsa:openidconnect.profiles:sp:sso:gsa:dashboard':
    friendly_name: 'Dashboard'
    agency: 'GSA'
    agency_id: 2
    uuid_priority: 30
    logo: '18f.svg'
    cert: 'identity_dashboard_cert'
    return_to_sp_url: 'http://localhost:3001'
    redirect_uris:
      - 'http://localhost:3001/auth/logindotgov/callback'

  'urn:gov:gsa:openidconnect:development':
    redirect_uris:
      - 'gov.gsa.openidconnect.development://result'
    friendly_name: 'Example iOS App'
    agency: '18F'
    agency_id: 1
    uuid_priority: 20
    logo: 'generic.svg'

  'urn:gov:gsa:openidconnect:sp:sinatra':
    agency_id: 1
    ial: 2
    push_notification_url: http://localhost:9292/api/push_notifications
    redirect_uris:
      - 'http://localhost:9292/'
      - 'http://localhost:9292/auth/result'
      - 'http://localhost:9292/logout'
    cert: 'sp_sinatra_demo'
    friendly_name: 'Example Sinatra App'

  'urn:gov:gsa:openidconnect:sp:expressjs':
    agency: 'GSA'
    cert: 'sp_expressjs_demo'
    friendly_name: 'Example OIDC Client (Express.js)'
    logo: '18f.svg'
    redirect_uris:
      - 'http://localhost:9393/'
      - 'http://localhost:9393/auth/login-gov/callback'

  'urn:gov:gsa:openidconnect:sp:gin':
    agency: 'GSA'
    cert: 'sp_gin_demo'
    friendly_name: 'Example OIDC Client (Gin)'
    logo: '18f.svg'
    redirect_uris:
      - 'http://localhost:8080/'
      - 'http://localhost:8080/auth/login-gov/callback'

  'urn:gov:gsa:openidconnect:sp:phoenix':
    agency: 'GSA'
    cert: 'sp_phoenix_demo'
    friendly_name: 'Example OIDC Client (Phoenix)'
    logo: '18f.svg'
    redirect_uris:
      - 'http://localhost:4000/'

# Here "production" really means in any EC2 deployed environment
# (i.e. LoginGov::HostData.in_datacenter? == true)
# To restrict to a particular EC2 environment like 'prod', 'staging', or 'dev',
# use the restrict_to_deploy_env attribute. If no restriction is specified,
# then by default the SP will be available in all envs except 'prod'.
#
# Production service providers must use `https://` for all URIs, and should not
# use private IP addresses. They do not necessarily need to have an ATO for
# LOA1/IAL1 data as long as it's clear to users that they are logging into a
# test system.
#
# Service providers that are allowed to receive IAL2 data from the 'prod'
# environment (i.e. `ial: 2`) must have an ATO for sensitive PII.
#
production:
  <%# Currently we run the sample apps in sandbox environments only %>
  <% if LoginGov::Hostdata.in_datacenter? && LoginGov::Hostdata.domain == 'identitysandbox.gov' %>
  'urn:gov:gsa:SAML:2.0.profiles:sp:sso:<%= LoginGov::Hostdata.env %>':
    friendly_name: 'Sinatra Example'
    acs_url: 'https://sp-sinatra.<%= LoginGov::Hostdata.env %>.<%= LoginGov::Hostdata.domain %>/consume'
    assertion_consumer_logout_service_url: 'https://sp-sinatra.<%= LoginGov::Hostdata.env %>.<%= LoginGov::Hostdata.domain %>/slo_logout'
    sp_initiated_login_url: 'https://sp-sinatra.<%= LoginGov::Hostdata.env %>.<%= LoginGov::Hostdata.domain %>/test/saml'
    block_encryption: 'aes256-cbc'
    cert: 'sp_sinatra_demo'
    attribute_bundle:
      - email

  'urn:gov:gsa:SAML:2.0.profiles:sp:sso:rails-<%= LoginGov::Hostdata.env %>':
    acs_url: 'https://sp.<%= LoginGov::Hostdata.env %>.<%= LoginGov::Hostdata.domain %>/auth/saml/callback'
    assertion_consumer_logout_service_url: 'https://sp.<%= LoginGov::Hostdata.env %>.<%= LoginGov::Hostdata.domain %>/auth/saml/logout'
    sp_initiated_login_url: 'https://sp.<%= LoginGov::Hostdata.env %>.<%= LoginGov::Hostdata.domain %>/login'
    block_encryption: 'aes256-cbc'
    cert: 'sp_rails_demo'
    agency: 'A Gov Agency'
    friendly_name: 'Demo SP Application'
    logo: 'generic.svg'
    return_to_sp_url: 'https://sp.<%= LoginGov::Hostdata.env %>.<%= LoginGov::Hostdata.domain %>'
    ial: 2
    attribute_bundle:
      - email

  'urn:gov:gsa:openidconnect.profiles:sp:sso:gsa:dashboard':
    friendly_name: 'Dashboard'
    agency: 'GSA'
    agency_id: 2
    uuid_priority: 30
    logo: '18f.svg'
    cert: 'identity_dashboard_cert'
    return_to_sp_url: 'https://dashboard.<%= LoginGov::Hostdata.env %>.<%= LoginGov::Hostdata.domain %>'
    redirect_uris:
      - 'https://dashboard.<%= LoginGov::Hostdata.env %>.<%= LoginGov::Hostdata.domain %>/auth/logindotgov/callback'
      - 'https://dashboard.<%= LoginGov::Hostdata.env %>.<%= LoginGov::Hostdata.domain %>/users/result'

  'urn:gov:gsa:openidconnect:sp:sinatra':
    agency: 'GSA'
    cert: 'sp_sinatra_demo'
    friendly_name: 'Example Sinatra OIDC App'
    ial: 2
    logo: '18f.svg'
    redirect_uris:
      - 'https://sp-oidc-sinatra.<%= LoginGov::Hostdata.env %>.<%= LoginGov::Hostdata.domain %>/auth/result'
      - 'https://sp-oidc-sinatra.<%= LoginGov::Hostdata.env %>.<%= LoginGov::Hostdata.domain %>/'
      - 'https://sp-oidc-sinatra.<%= LoginGov::Hostdata.env %>.<%= LoginGov::Hostdata.domain %>/logout'
  <% end %>

  # CBP Jobs
  'urn:gov:dhs.cbp.jobs:openidconnect:cert':
    agency_id: 1
    uuid_priority: 30
    redirect_uris:
      - 'https://careers-cert.cbp.dhs.gov/hrm/app'
    friendly_name: 'CBP Jobs'
    agency: 'DHS'
    logo: 'cbp.png'
    restrict_to_deploy_env: 'staging'

  'urn:gov:dhs.cbp.jobs:openidconnect:cert:app':
    agency_id: 1
    uuid_priority: 30
    redirect_uris:
      - 'gov.dhs.cbp.jobs.applicant.cert://result'
    friendly_name: 'CBP Jobs'
    agency: 'DHS'
    logo: 'cbp.png'
    restrict_to_deploy_env: 'staging'

  'urn:gov:dhs.cbp.jobs:openidconnect:prod':
    agency_id: 1
    uuid_priority: 30
    redirect_uris:
      - 'https://careers.cbp.dhs.gov/hrm/app'
    friendly_name: 'CBP Jobs'
    agency: 'DHS'
    logo: 'cbp.png'
    restrict_to_deploy_env: 'prod'
    return_to_sp_url: 'https://careers.cbp.dhs.gov'

  'urn:gov:dhs.cbp.jobs:openidconnect:prod:app':
    agency_id: 1
    uuid_priority: 30
    redirect_uris:
      - 'gov.dhs.cbp.jobs.applicant://result'
    friendly_name: 'CBP Jobs'
    agency: 'DHS'
    logo: 'cbp.png'
    restrict_to_deploy_env: 'prod'

  # RRB Online Retirement Application
  'urn:gov:gsa:SAML:2.0.profiles:sp:sso:RRB:BOS-Pre-Prod':
    agency_id: 4
    friendly_name: 'Railroad Retirement Board Preprod'
    agency: 'RRB'
    logo: 'rrb.svg'
    acs_url: 'https://onlinetest.rrb.gov/AA1/login/login/callback'
    assertion_consumer_logout_service_url: 'https://onlinetest.rrb.gov/AA1/BOS/BOS/logout'
    sp_initiated_login_url: 'https://onlinetest.rrb.gov/AA1/login/login/Auth'
    return_to_sp_url: 'https://onlinetest.rrb.gov/AA1/Login/login/RRBHome'
    block_encryption: 'aes256-cbc'
    cert: 'rrb_bos_pre_prod'
    ial: 2
    attribute_bundle:
      - email
      - first_name
      - middle_name
      - last_name
      - address1
      - address2
      - city
      - state
      - zipcode
      - dob
      - ssn
      - phone

  # RRB Benefit Connect
  'urn:gov:rrb:OIDC:V0.1:BenefitConnnect:app-stg':
    agency_id: 4
    friendly_name: 'U.S. Railroad Retirement Board Benefit Connect'
    agency: 'RRB'
    logo: 'rrb.svg'
    cert: 'rrb_benefit_connect_staging'
    redirect_uris:
      - 'https://usrrbsecuredev2.rrb.gov/BenefitOnlineServices/Account/SignInCallback'
    ial: 2
    attribute_bundle:
      - email
      - first_name
      - last_name
      - address1
      - address2
      - city
      - state
      - zipcode
      - phone
      - dob
      - ssn
    restrict_to_deploy_env: 'staging'

  # CBP GOES
  'urn:gov:dhs.cbp.jobs:openidconnect:jenkins-pspd-credential-service':
    agency_id: 1
    uuid_priority: 15
    friendly_name: 'CBP PSPD Trusted Traveler Programs'
    agency: 'DHS'
    logo: 'cbp-ttp.png'
    cert: 'cbp_goes_pre_prod'
    redirect_uris:
      - 'http://10.156.152.27/login'

  'urn:gov:dhs.cbp.jobs:openidconnect:aws-cbp-ttp':
    agency_id: 1
    uuid_priority: 10
    agency: 'DHS'
    restrict_to_deploy_env: 'prod'
    block_encryption: 'aes256-cbc'
    cert: 'cbp_goes_prod'
    friendly_name: 'CBP Trusted Traveler Programs'
    logo: 'cbp-ttp.png'
    redirect_uris:
      - 'https://ttp.cbp.dhs.gov'
      - 'https://ttp.cbp.dhs.gov/login'
      - 'https://ttp.cbp.dhs.gov/login?logout=logout&undefined'
      - 'https://ttp.dhs.gov'
      - 'https://ttp.dhs.gov/login'
      - 'https://ttp.dhs.gov/login?logout=logout&undefined'
    return_to_sp_url: https://ttp.cbp.dhs.gov/

  # CBP ROAM (formerly OARS)
  'urn:gov:dhs.cbp.pspd.oars:openidconnect:prod:app':
    agency_id: 1
    uuid_priority: 20
    friendly_name: 'CBP ROAM'
    agency: 'DHS'
    logo: 'cbp.png'
    redirect_uris:
      - 'gov.dhs.cbp.pspd.oars.user.prod://result'
      - 'gov.dhs.cbp.pspd.oars.user.prod://result/logout'
    restrict_to_deploy_env: 'prod'

  # CBP I'm Ready
  'urn:gov:gsa:openidconnect.profiles:sp:sso:cbp:imready':
    agency_id: 1
    uuid_priority: 40
    friendly_name: "CBP I'm Ready"
    agency: 'DHS'
    logo: 'cbp.png'
    redirect_uris:
      - 'gov.dhs.cbp.pspd.imready.user.prod://result'
    restrict_to_deploy_env: 'prod'

  # USAJOBS
  'urn:gov:gsa:openidconnect.profiles:sp:sso:OPM:USAJOBS':
    agency_id: 2
    friendly_name: 'USAJOBS'
    agency: 'OPM'
    logo: 'usajobs.svg'
    redirect_uris:
      - 'https://login.test.usajobs.gov/openid'
      - 'https://login.test.usajobs.gov/externalloggedout'
    return_to_sp_url: 'https://www.test.usajobs.gov/'
    restrict_to_deploy_env: 'staging'

  'urn:gov:gsa:openidconnect.profiles:sp:sso:OPM:USAJOBS:UAT':
    agency_id: 2
    friendly_name: 'USAJOBS'
    agency: 'OPM'
    logo: 'usajobs.svg'
    redirect_uris:
      - 'https://login.uat.usajobs.gov/openid'
      - 'https://login.uat.usajobs.gov/externalloggedout'
    return_to_sp_url: 'https://www.uat.usajobs.gov/'
    restrict_to_deploy_env: 'staging'

  'urn:gov:gsa:openidconnect.profiles:sp:sso:OPM:USAJOBS:PROD':
    agency_id: 2
    friendly_name: 'USAJOBS'
    agency: 'OPM'
    logo: 'usajobs.svg'
    redirect_uris:
      - 'https://login.usajobs.gov/openid'
      - 'https://login.usajobs.gov/externalloggedout'
    return_to_sp_url:  'https://www.usajobs.gov/'
    restrict_to_deploy_env: 'prod'

  # NGA NSG Open Mapping Enclave (NOME)
  'urn:gov:gsa:openidconnect.profiles:sp:sso:VGITeam:NOME':
    agency_id: 5
    friendly_name: 'NSG Open Mapping Enclave (NOME)'
    agency: 'NGA'
    logo: 'nome.png'
    cert: 'nome_prod'
    redirect_uris:
      - 'https://blog.vgihub.geointservices.io/op_redirect'
      - 'https://certgen.vgihub.geointservices.io/op_redirect'
      - 'https://compare.vgihub.geointservices.io/op_redirect'
      - 'https://download.vgihub.geointservices.io/op_redirect'
      - 'https://geojson.vgihub.geointservices.io/op_redirect'
      - 'https://geonode.vgihub.geointservices.io/op_redirect'
      - 'https://geonode-old.vgihub.geointservices.io/op_redirect'
      - 'https://hootenanny.vgihub.geointservices.io/op_redirect'
      - 'https://hotnightly.vgihub.geointservices.io/op_redirect'
      - 'https://testing.vgihub.geointservices.io/op_redirect'
      - 'https://metest.vgihub.geointservices.io/op_redirect'
      - 'https://nomtest.vgihub.geointservices.io/op_redirect'
      - 'https://tmtest.vgihub.geointservices.io/op_redirect'
      - 'https://maproulette.vgihub.geointservices.io/op_redirect'
      - 'https://nome.vgihub.geointservices.io/op_redirect'
      - 'https://nome-vector.vgihub.geointservices.io/op_redirect'
      - 'https://nominatim.vgihub.geointservices.io/op_redirect'
      - 'https://onion.vgihub.geointservices.io/op_redirect'
      - 'https://osqa.vgihub.geointservices.io/op_redirect'
      - 'https://overpassapi.vgihub.geointservices.io/op_redirect'
      - 'https://overpass.vgihub.geointservices.io/op_redirect'
      - 'https://piwik.vgihub.geointservices.io/op_redirect'
      - 'https://rocketchat.vgihub.geointservices.io/op_redirect'
      - 'https://saadmin.vgihub.geointservices.io/op_redirect'
      - 'https://saserver.vgihub.geointservices.io/op_redirect'
      - 'https://stats.vgihub.geointservices.io/op_redirect'
      - 'https://status.vgihub.geointservices.io/op_redirect'
      - 'https://taginfo.vgihub.geointservices.io/op_redirect'
      - 'https://tasks.vgihub.geointservices.io/op_redirect'
      - 'https://training.vgihub.geointservices.io/op_redirect'
      - 'https://wiki.vgihub.geointservices.io/op_redirect'
    restrict_to_deploy_env: 'prod'

  # NGA GEOWorks Landing Page
  'urn:gov:gsa:openidconnect.profiles:sp:sso:nga:landingpage':
    agency_id: 5
    friendly_name: 'GEOWorks Landing Page'
    agency: 'NGA'
    logo: 'nga.png'
    cert: 'nga_geoworks_prod'
    return_to_sp_url: 'https://nga-geoworks.com'
    redirect_uris:
      - 'https://geoworks.geointservices.io/auth/login-gov/callback/loa-1'
      - 'https://geoworks.nga-geoworks.com/auth/login-gov/callback/loa-1'
      - 'https://nga-geoworks.com/auth/login-gov/callback/loa-1'
      - 'https://ngageoworks.org/auth/login-gov/callback/loa-1'
      - 'https://nga-geoworks.org/auth/login-gov/callback/loa-1'
      - 'https://nga-geoworks.io/auth/login-gov/callback/loa-1'
      - 'https://ngageoworks.io/auth/login-gov/callback/loa-1'
    restrict_to_deploy_env: 'prod'

  # NGA GEOINT Viewer
  'urn:gov:gsa:openidconnect.profiles:sp:sso:nga:geoint_viewer':
    agency_id: 5
    friendly_name: 'GEOINT Viewer'
    agency: 'NGA'
    logo: 'nga.png'
    cert: 'nga_geoint_viewer_prod'
    return_to_sp_url: 'https://gv.nga-geoworks.com'
    redirect_uris:
      - 'https://gv.geointservices.io/protected/callback'
      - 'https://gv.nga-geoworks.com/protected/callback'
      - 'https://gv.ngageoworks.org/protected/callback'
      - 'https://gv.nga-geoworks.org/protected/callback'
      - 'https://gv.nga-geoworks.io/protected/callback'
      - 'https://gv.ngageoworks.io/protected/callback'
    restrict_to_deploy_env: 'prod'

  # NGA HiPER CLOUD
  'urn:gov:gsa:openidconnect.profiles:sp:sso:nga:hiper_look':
    agency_id: 5
    friendly_name: 'HiPER CLOUD'
    agency: 'NGA'
    logo: 'nga.png'
    cert: 'nga_hiper_look_prod'
    return_to_sp_url: 'https://hiperlook.nga-geoworks.com'
    redirect_uris:
      - 'https://hiperlook-ppp.nga-geoworks.com/auth_redirect'
      - 'https://hiperlook-ppp.nga-geoworks.com:443/auth_redirect'
      - 'https://hiperlook-ppp.geointservices.io/auth_redirect'
      - 'https://hiperlook-ppp.geointservices.io:443/auth_redirect'
      - 'https://hiperlook.ngageoworks.org/auth_redirect'
      - 'https://hiperlook.ngageoworks.org:443/auth_redirect'
      - 'https://hiperlook.nga-geoworks.org/auth_redirect'
      - 'https://hiperlook.nga-geoworks.org:443/auth_redirect'
      - 'https://hiperlook.nga-geoworks.io/auth_redirect'
      - 'https://hiperlook.nga-geoworks.io:443/auth_redirect'
      - 'https://hiperlook.ngageoworks.io/auth_redirect'
      - 'https://hiperlook.ngageoworks.io:443/auth_redirect'
      - 'https://hiperlook.nga-geoworks.com/auth_redirect'
      - 'https://hiperlook.nga-geoworks.com:443/auth_redirect'
    restrict_to_deploy_env: 'prod'

  # NGA MAGE
  'urn:gov:gsa:openidconnect.profiles:sp:sso:nga:mage':
    agency_id: 5
    friendly_name: 'MAGE'
    agency: 'NGA'
    logo: 'nga.png'
    cert: 'nga_mage_prod'
    return_to_sp_url: 'https://mage.nga-geoworks.com'
    redirect_uris:
      - 'https://mage-geoworks.geointservices.io/auth/login-gov/callback/loa-1'
      - 'https://mage.nga-geoworks.com/auth/login-gov/callback/loa-1'
      - 'https://mage.ngageoworks.org/auth/login-gov/callback/loa-1'
      - 'https://mage.nga-geoworks.org/auth/login-gov/callback/loa-1'
      - 'https://mage.nga-geoworks.io/auth/login-gov/callback/loa-1'
      - 'https://mage.ngageoworks.io/auth/login-gov/callback/loa-1'
    restrict_to_deploy_env: 'prod'

  # NGA ROME
  'urn:gov:gsa:openidconnect.profiles:sp:sso:nga:rome-prod':
    agency_id: 5
    friendly_name: 'GEOWorks ROME'
    agency: 'NGA'
    logo: 'nga-rome.png'
    cert: 'nga_rome_prod'
    return_to_sp_url: 'https://rome.geogeo.xyz'
    redirect_uris:
      - 'https://rome.geogeo.xyz/callback'
    restrict_to_deploy_env: 'prod'

  # DOT
  'urn:gov:gsa:openidconnect.profiles:sp:sso:dot:login':
    agency_id: 6
    friendly_name: 'DOT Portal'
    agency: 'DOT'
    logo: 'dot.svg'
    cert: 'dot_portal_prod'
    redirect_uris:
      - 'https://portal.dot.gov/openid-connect/dot_login'
      - 'https://fmcsa.portal.dot.gov/openid-connect/dot_login'
      - 'https://portal.dot.gov/'
      - 'https://score.fmcsa.dot.gov/'
      - 'https://score.fmcsa.dot.gov/openid-connect/dot_login'
    restrict_to_deploy_env: 'prod'

  # NGA GEOWorks Symphony
  'urn:gov:gsa:openidconnect.profiles:sp:sso:mitre:symphony':
    agency_id: 5
    friendly_name: 'GEOWorks/Symphony'
    agency: 'NGA'
    logo: 'nga.png'
    cert: 'nga_geoworks_symphony_prod'
    return_to_sp_url: 'https://symphony.nga-geoworks.com'
    redirect_uris:
      - 'https://symphony.nga-geoworks.com/'
      - 'https://symphony.nga-geoworks.com/guacamole'
      - 'https://symphony.nga-geoworks.com/guacamole/#/'
      - 'https://symphony.nga-geoworks.com/secured'
    restrict_to_deploy_env: 'prod'

  # Secret Service PIX
  'urn:gov:gsa:SAML:2.0.profiles:sp:sso:usss:pix':
    agency_id: 7
    friendly_name: 'PIX'
    agency: 'USSS'
    logo: 'usss_pix.png'
    acs_url: 'https://pix.secretservice.gov/auth'
    sp_initiated_login_url: 'https://pix.secretservice.gov/logingov'
    return_to_sp_url: 'https://pix.secretservice.gov/'
    block_encryption: 'aes256-cbc'
    cert: 'usss_prod'
    attribute_bundle:
      - email
    restrict_to_deploy_env: 'prod'

  # A DoD system that allows tsps to manage moves.
  'urn:gov:gsa:openidconnect.profiles:sp:sso:dod:adminmovemilprod':
    agency_id: 8
    friendly_name: 'admin.move.mil'
    agency: 'DOD'
    logo: 'move_mil.svg'
    cert: 'move_mil_prod'
    return_to_sp_url: 'https://admin.move.mil'
    redirect_uris:
      - 'https://admin.move.mil'
      - 'https://admin.move.mil/auth/login-gov/callback'
    attribute_bundle:
      - email
    restrict_to_deploy_env: 'prod'

  # A DoD system that allows tsps to manage moves.
  'urn:gov:gsa:openidconnect.profiles:sp:sso:dod:tspmovemilprod':
    agency_id: 8
    friendly_name: 'tsp.move.mil'
    agency: 'DOD'
    logo: 'move_mil.svg'
    cert: 'move_mil_prod'
    return_to_sp_url: 'https://tsp.move.mil'
    redirect_uris:
      - 'https://tsp.move.mil'
      - 'https://tsp.move.mil/auth/login-gov/callback'
    attribute_bundle:
      - email
    restrict_to_deploy_env: 'prod'

  # Office Move.mil
  'urn:gov:gsa:openidconnect.profiles:sp:sso:dod:officemovemilprod':
    agency_id: 8
    friendly_name: 'office.move.mil'
    agency: 'DOD'
    logo: 'move_mil.svg'
    cert: 'move_mil_prod'
    return_to_sp_url: 'https://office.move.mil'
    redirect_uris:
      - 'https://office.move.mil'
      - 'https://office.move.mil/auth/login-gov/callback'
      - 'https://office.dp3.us'
      - 'https://office.dp3.us/auth/login-gov/callback'
    restrict_to_deploy_env: 'prod'
    attribute_bundle:
      - x509_subject
      - x509_presented

  # My Move.mil
  'urn:gov:gsa:openidconnect.profiles:sp:sso:dod:mymovemilprod':
    agency_id: 8
    friendly_name: 'my.move.mil'
    agency: 'DOD'
    logo: 'move_mil.svg'
    cert: 'move_mil_prod'
    return_to_sp_url: 'https://my.move.mil'
    redirect_uris:
      - 'https://my.move.mil'
      - 'https://my.move.mil/auth/login-gov/callback'
      - 'https://my.dp3.us'
      - 'https://my.dp3.us/auth/login-gov/callback'
    restrict_to_deploy_env: 'prod'
    attribute_bundle:
      - x509_subject
      - x509_presented

  # DOT – National Registry of Certified Medical Examiners App
  'urn:gov:dot:openidconnect.profiles:sp:sso:dot:nr_auth':
    agency_id: 6
    friendly_name: 'DOT – NRCME App'
    agency: 'DOT'
    logo: 'dot.svg'
    cert: 'dot_nrcme_prod'
    return_to_sp_url: 'https://nationalregistry.fmcsa.dot.gov'
    redirect_uris:
      - 'https://nr-1.fmcsa.dot.gov/'
      - 'https://nr-1.fmcsa.dot.gov/nr-authentication/'
      - 'https://nr-1.fmcsa.dot.gov/nr-authentication/LoginHandler'
      - 'https://nr-1.fmcsa.dot.gov:443/'
      - 'https://nr-1.fmcsa.dot.gov:443/nr-authentication/'
      - 'https://nr-1.fmcsa.dot.gov:443/nr-authentication/LoginHandler'
    restrict_to_deploy_env: 'prod'

  # DOT Delphi eInvoicing
  'SP:EINVOICE_DCC_PROD':
    agency: 'DOT'
    agency_id: 6
    friendly_name: 'Delphi eInvoicing'
    logo: 'dot.svg'
    cert: 'dot_einvoicing_prod'
    acs_url: 'https://einvoice.esc.gov:4443/oam/server/fed/sp/sso'
    return_to_sp_url: 'https://einvoice.esc.gov:4443'
    block_encryption: 'aes256-cbc'
    attribute_bundle:
      - email
    restrict_to_deploy_env: 'prod'

  # DOT Delphi eInvoicing
  # This additional config removes the port 4443 requirement
  'urn:gov:gsa:SAML:2.0.profiles:sp:sso:DOT:EINVOICE_DCC_PROD':
    agency: 'DOT'
    agency_id: 6
    friendly_name: 'Delphi eInvoicing'
    logo: 'dot.svg'
    cert: 'dot_einvoicing_prod'
    acs_url: 'https://einvoice.esc.gov/oam/server/fed/sp/sso'
    return_to_sp_url: 'https://einvoice.esc.gov'
    block_encryption: 'aes256-cbc'
    attribute_bundle:
      - email
    restrict_to_deploy_env: 'prod'

  # SAM – System for Award Management
  'urn:gov:gsa:openidconnect.profiles:sp:sso:gsa:sam':
    agency_id: 9
    friendly_name: 'SAM'
    agency: 'GSA'
    logo: 'sam.png'
    cert: 'sam_prod'
    return_to_sp_url: 'https://sam.gov/portal/SAM'
    redirect_uris:
      - 'https://sam.gov/portal/SAM'
      - 'https://www.sam.gov/portal/SAM'
    restrict_to_deploy_env: 'prod'

  # SAM – System for Award Management / testing prod from UAT
  'urn:gov:gsa:openidconnect.profiles:sp:sso:gsa:sam_uat':
    agency_id: 9
    friendly_name: 'SAM - UAT'
    agency: 'GSA'
    logo: 'sam.png'
    cert: 'sam_prod'
    return_to_sp_url: 'https://uat.sam.gov/portal/SAM'
    redirect_uris:
      - 'https://uat.sam.gov/portal/SAM'
    restrict_to_deploy_env: 'prod'

  # DOE - Fossil Energy - Import/Export Authorization Portal for Natural Gas
  'urn:gov:gsa:openidconnect.profiles:sp:sso:doe:fergas':
    agency_id: 10
    friendly_name: 'Import/Export Authorization Portal for Natural Gas'
    agency: 'DOE'
    logo: 'doe.png'
    cert: 'doe_prod'
    return_to_sp_url: 'https://fossil.energy.gov/fergas-fe/#/login'
    redirect_uris:
      - 'https://fossil.energy.gov/fergas-fe/#/certify_redirect'
      - 'https://fossil.energy.gov/fergas-fe/#/login'
      - 'https://fossil.energy.gov/fergas-fe/#/login_redirect'
      - 'https://fossil.energy.gov/fergas-fe/#/notice/13'
      - 'https://fossil.energy.gov/fergas-fe/#/notice/15'
    restrict_to_deploy_env: 'prod'

  # myCBP
  'urn:gov:dhs.cbp.opa.mycbp:openidconnect:prod':
    agency_id: 1
    friendly_name: 'myCBP'
    agency: 'DHS'
    logo: 'mycbp.png'
    return_to_sp_url: 'gov.dhs.cbp.opa.mycbp://result'
    redirect_uris:
      - 'gov.dhs.cbp.opa.mycbp://result'
    restrict_to_deploy_env: 'prod'

  # Forest Service Open Forest Permits
  'urn:gov:gsa:open-id-connect:sp:sso:usda-forestservice:epermit-prod':
    agency_id: 11
    friendly_name: 'Forest Service Open Forest Permits'
    agency: 'USFS'
    logo: 'usfs.svg'
    cert: 'usfs_prod'
    return_to_sp_url: 'https://openforest.fs.usda.gov/'
    redirect_uris:
      - 'https://fs-intake-api.app.cloud.gov/auth/login-gov/openid/'
      - 'https://fs-intake-api.app.cloud.gov/auth/login-gov/openid/callback'
      - 'https://fs-intake-api.app.cloud.gov/auth/login-gov/openid/logout'
    attribute_bundle:
      - email
    restrict_to_deploy_env: 'prod'

  # RRB Benefit Online Services (BOS)
  'urn:gov:gsa:openidconnect.profiles:sp:sso:RRB:BOS_AA1_Prod':
    agency_id: 4
    friendly_name: 'Railroad Retirement Board'
    agency: 'RRB'
    logo: 'rrb_myrrb.svg'
    failure_to_proof_url: 'https://rrb.gov/Benefits/myRRB/AccountSupport'
    return_to_sp_url: 'https://online.rrb.gov/AA1'
    redirect_uris:
      - 'https://online.rrb.gov/AA1/login/login/RRBHome'
      - 'https://online.rrb.gov/AA1/login/login/SignInCallback'
    cert: 'rrb_bos_prod'
    ial: 2
    attribute_bundle:
      - email
      - first_name
      - middle_name
      - last_name
      - address1
      - address2
      - city
      - state
      - zipcode
      - dob
      - ssn
      - phone
    restrict_to_deploy_env: 'prod'

  # CBP I-94
  'urn:gov:dhs.cbp.pspd.i94:openidconnect:prod:app':
    agency_id: 1
    uuid_priority: 30
    friendly_name: 'CBP I-94'
    agency: 'DHS'
    logo: 'cbp.png'
    redirect_uris:
      - 'gov.dhs.cbp.pspd.i94.user.prod://result'
      - 'gov.dhs.cbp.pspd.i94.user.prod://result/logout'
    restrict_to_deploy_env: 'prod'

  # HUD Section 3 Opportunity Portal
  'urn:gov:gsa:openidconnect.profiles:sp:sso:HUD_FHEO:Section3OpportunityPortal':
    agency_id: 12
    friendly_name: 'HUD Section 3 Opportunity Portal'
    agency: 'HUD'
    logo: 'hud.png'
    return_to_sp_url: 'https://hudapps.hud.gov/OpportunityPortal'
    redirect_uris:
      - 'https://hudapps.hud.gov/OpportunityPortal/openid_connect_login'
      - 'https://hudapps.hud.gov/OpportunityPortal/signedOut.action'
    cert: 'hud_prod'
    attribute_bundle:
      - email
    restrict_to_deploy_env: 'prod'

  # HOMES.mil
  'urn:gov:gsa:openidconnect:profiles:sp:sso:cnic:HOMES':
    agency_id: 8
    friendly_name: 'HOMES.mil'
    agency: 'DOD'
    logo: 'homes_mil.png'
    return_to_sp_url: 'https://www.homes.mil/homes/DispatchServlet/HomesLogin'
    redirect_uris:
      - 'https://www.homes.mil/homes/DispatchServlet/HomesLogin'
    cert: 'homes_mil_prod'
    attribute_bundle:
      - email
    restrict_to_deploy_env: 'prod'

  # Pre-mod SAM – System for Award Management
  'urn:gov:gsa:openidconnect.profiles:sp:sso:gsa:pmsam':
    agency_id: 9
    friendly_name: 'SAM'
    agency: 'GSA'
    logo: 'sam.png'
    cert: 'sam_prod'
    return_to_sp_url: 'https://sam.gov/SAM'
    redirect_uris:
      - 'https://sam.gov/SAM'
      - 'https://www.sam.gov/SAM'
    restrict_to_deploy_env: 'prod'

  # OPM Secure Portal
  'urn:gov:gsa:SAML:2.0.profiles:sp:sso:OPM:TibcoMFT':
    agency_id: 2
    friendly_name: 'OPM Secure Portal'
    agency: 'OPM'
    logo: 'opm.png'
    acs_url: 'https://secureportal.opm.gov/cfcc/login/servlet/SAMLSSO/SimpleResp'
    sp_initiated_login_url: 'https://secureportal.opm.gov'
    return_to_sp_url: 'https://secureportal.opm.gov'
    block_encryption: 'aes256-cbc'
    cert: 'opm_prod'
    attribute_bundle:
      - email
    restrict_to_deploy_env: 'prod'

  # The SEC 19d-1 Filing System
  'urn:gov:gsa:openidconnect.profiles:sp:sso:SEC:19d1':
    agency_id: 13
    friendly_name: 'Rule 19d-1'
    agency: 'SEC'
    logo: 'sec.png'
    cert: 'sec_prod'
    return_to_sp_url: 'https://rule19d1.sec.gov'
    redirect_uris:
      - 'https://rule19d1.sec.gov/auth/login-gov/callback/loa-1'
      - 'https://rule19d1.sec.gov/auth/login-gov/logout'
    restrict_to_deploy_env: 'prod'

  # Foreign Labor Application Gateway
  'urn:gov:gsa:openidconnect.profiles:sp:sso:doloflc:flagapp':
    agency_id: 14
    friendly_name: 'Foreign Labor Application Gateway'
    agency: 'DOL'
    logo: 'dol.svg'
    cert: 'dol_prod'
    return_to_sp_url: 'https://flag.dol.gov'
    redirect_uris:
      - 'https://flag.dol.gov/'
      - 'https://flag.dol.gov/auth/auth/login-gov/callback/loa-1'
      - 'https://flag.dol.gov/dashboard/'
    attribute_bundle:
      - email
    restrict_to_deploy_env: 'prod'

  # Foreign Labor Application Gateway (staging)
  'urn:gov:gsa:openidconnect.profiles:sp:sso:doloflc:flagapp_staging':
    agency_id: 14
    friendly_name: 'Foreign Labor Application Gateway - Staging'
    agency: 'DOL'
    logo: 'dol.svg'
    cert: 'dol_prod'
    return_to_sp_url: 'https://staging.flag.dol.gov/'
    redirect_uris:
      - 'https://staging.flag.dol.gov/'
      - 'https://staging.flag.dol.gov/auth/auth/login-gov/callback/loa-1'
      - 'https://staging-om.flag.dol.gov/auth/auth/login-gov/callback/loa-1'
      - 'https://staging.flag.dol.gov/dashboard/'
    attribute_bundle:
      - email
    restrict_to_deploy_env: 'prod'

  # DOT - FMCSA National Registry (Appian)
  'urn:gov:gsa:SAML:2.0.profiles:sp:sso:FMCSANationalRegistryProdSAML:FMCSANationalRegistryProdApp':
    agency_id: 6
    friendly_name: 'FMCSA National Registry'
    agency: 'DOT'
    logo: 'dot.svg'
    cert: 'fmcsa_prod'
    return_to_sp_url: 'https://nationalregistry.fmcsa.dot.gov'
    acs_url: 'https://nationalregistry-fmcsa.appiancloud.com/suite/saml/AssertionConsumer'
    sp_initiated_login_url: 'https://nationalregistry-fmcsa.appiancloud.com'
    assertion_consumer_logout_service_url: 'https://nationalregistry-fmcsa.appiancloud.com/suite/saml/LogoutConsumer'
    attribute_bundle:
      - email
    ial: 1
    restrict_to_deploy_env: 'prod'

  # DOT – LMS
  'urn:gov:gsa:openidconnect.profiles:sp:sso:dot:lms':
    agency_id: 6
    friendly_name: 'LMS'
    agency: 'DOT'
    logo: 'dot.svg'
    cert: 'dot_lms_prod'
    return_to_sp_url: 'https://fmcsa.lms.dot.gov'
    redirect_uris:
      - 'https://fmcsa.lms.dot.gov'
      - 'https://fmcsa.lms.dot.gov/openid-connect/dot_login'
    restrict_to_deploy_env: 'prod'

  # USAID - DIS
  'urn:gov:gsa:openidconnect.profiles:sp:sso:USAID:DIS':
    agency_id: 15
    friendly_name: 'USAID - DIS'
    agency: 'USAID'
    logo: 'usaid.png'
    cert: 'usaid_prod'
    return_to_sp_url: 'https://dis.usaid.gov'
    redirect_uris:
      - 'https://dis-identity.usaid.gov/signin-oidc'
    attribute_bundle:
      - email
    restrict_to_deploy_env: 'prod'

  # USAID - DIS STAGING
  'urn:gov:gsa:openidconnect.profiles:sp:sso:USAID:DIS-staging':
    agency_id: 15
    friendly_name: 'USAID-DIS-staging'
    agency: 'USAID'
    logo: 'usaid.png'
    cert: 'usaid_prod'
    return_to_sp_url: 'https://dis-staging.usaid.gov'
    redirect_uris:
      - 'https://dis-identity-staging.usaid.gov/signin-oidc'
    attribute_bundle:
      - email
    restrict_to_deploy_env: 'prod'

  # USAID - Identity (identity.usaid.gov)
  'urn:gov:gsa:openidconnect.profiles:sp:sso:USAID:identity':
    agency_id: 15
    friendly_name: 'USAID - Identity'
    agency: 'USAID'
    logo: 'usaid.png'
    cert: 'usaid_identity_prod'
    return_to_sp_url: 'https://www.usaid.gov'
    redirect_uris:
      -  'https://identity.usaid.gov/core/logingov/signin-oidc'
    attribute_bundle:
      - email
    ial: 1
    restrict_to_deploy_env: 'prod'

  # USAID - Identity - Staging (identity-staging.usaid.gov)
  'urn:gov:gsa:openidconnect.profiles:sp:sso:USAID:identity-staging':
    agency_id: 15
    friendly_name: 'USAID - Identity - Staging'
    agency: 'USAID'
    logo: 'usaid.png'
    cert: 'usaid_identity_prod'
    return_to_sp_url: 'https://www.usaid.gov'
    redirect_uris:
      -  'https://identity-staging.usaid.gov/core/logingov/signin-oidc'
    attribute_bundle:
      - email
    ial: 1
    restrict_to_deploy_env: 'prod'

  # Apprenticeship.gov
  'urn:gov:gsa:SAML:2.0.profiles:sp:sso:dol:apprenticeship_gov':
    agency_id: 14
    friendly_name: 'Apprenticeship.gov'
    agency: 'DOL'
    logo: 'dol.svg'
    cert: 'dol_apprentice_prod'
    return_to_sp_url: 'https://www.apprenticeship.gov/dashboard'
    acs_url: 'https://www.apprenticeship.gov/saml/consume'
    sp_initiated_login_url: 'https://www.apprenticeship.gov/saml/drupal_login/apprenticeship_gov'
    assertion_consumer_logout_service_url: 'https://www.apprenticeship.gov/saml/consume'
    block_encryption: 'aes256-cbc'
    attribute_bundle:
      - email
    restrict_to_deploy_env: 'prod'

  # DOI - USGS / CHS - ISB Keycloak server.
  'urn:gov:gsa:openidconnect.profiles:sp:sso:usgs:isb_keycloak':
    agency_id: 16
    friendly_name: 'ScienceBase Login'
    agency: 'DOI'
    logo: 'usgs.svg'
    return_to_sp_url: 'https://www.sciencebase.gov/auth/realms/ScienceBase/account'
    redirect_uris:
      - 'https://www.sciencebase.gov/auth/realms/ScienceBase/account'
      - 'https://www.sciencebase.gov/auth/realms/ScienceBase/broker/login-gov/endpoint'
      - 'https://www.sciencebase.gov/auth/realms/ScienceBase/broker/login-gov/endpoint/logout_response'
      - 'https://www.sciencebase.gov/auth/realms/ScienceBase/protocol/openid-connect/logout'
    cert: 'usgs_prod'
    attribute_bundle:
      - email
    ial: 1
    restrict_to_deploy_env: 'prod'

  # SBA - Connect (connect.sba.gov)
  'urn:gov:gsa:openidconnect.profiles:sp:sso:sba:sbaconnect':
    agency_id: 17
    friendly_name: 'SBA Connect'
    agency: 'SBA'
    ial: 1
    logo: 'sba_connect.png'
    cert: 'sba_connect_prod'
    return_to_sp_url: 'https://connect.sba.gov'
    redirect_uris:
      - 'https://connect.sba.gov/Account/SignInCallback'
      - 'https://connect.sba.gov/home/logoutcallback'
    attribute_bundle:
      - email
    restrict_to_deploy_env: 'prod'

  # GSA TTS OPP api.data.gov
  'urn:gov:gsa:openidconnect.profiles:sp:sso:gsa:api-data-gov':
    friendly_name: 'api.data.gov'
    agency: 'GSA'
    agency_id: 9
    logo: 'square-gsa-dark.svg'
    cert: 'api_data_gov_prod'
    return_to_sp_url: 'https://api.data.gov/admin'
    redirect_uris:
      - 'https://api.data.gov/admins/auth/login.gov/callback'
      - 'https://api.data.gov/admin/logout/callback'
    restrict_to_deploy_env: 'prod'

  # NLRB - My Account aka public self-service portal - https://apps.nlrb.gov
  'urn:gov:gsa:openidconnect.profiles:sp:sso:nlrb:my_account':
    friendly_name: 'NLRB My Account'
    agency: 'NLRB'
    agency_id: 18
    logo: 'nlrb.png'
    cert: 'nlrb_prod'
    ial: 1
    return_to_sp_url: 'https://apps.nlrb.gov/myAccount'
    redirect_uris:
      - 'https://apps.nlrb.gov/myAccountAPI/Callback'
    attribute_bundle:
      - email
    restrict_to_deploy_env: 'prod'

  # DHS - CBP - eCBP Gateway
  'urn:gov:gsa:openidconnect.profiles:sp:sso:cbp:ecbp_gateway':
    friendly_name: 'eCBP Gateway'
    agency: 'DHS'
    agency_id: 1
    logo: 'cbp.png'
    ial: 1
    return_to_sp_url: 'https://e.cbp.dhs.gov'
    redirect_uris:
      - 'https://e.cbp.dhs.gov/brokers'
    attribute_bundle:
      - email
    restrict_to_deploy_env: 'prod'

  # BETA SAM
  'urn:gov:gsa:openidconnect.profiles:sp:sso:gsa:beta_sam_prod':
    friendly_name: 'beta.sam.gov'
    agency: 'GSA'
    agency_id: 9
    logo: 'beta-sam.png'
    cert: 'beta_sam_prod'
    ial: 2
    return_to_sp_url: 'https://beta.sam.gov'
    redirect_uris:
      - 'https://beta.sam.gov/'
      - 'https://beta.sam.gov/openid_connect_login'
    attribute_bundle:
      - 'email'
    restrict_to_deploy_env: 'prod'

  # GSA - OPP - Touchpoints
  'urn:gov:gsa:openidconnect.profiles:sp:sso:gsa-tts-opp:touchpoints':
    friendly_name: 'Touchpoints'
    agency: 'GSA'
    agency_id: 9
    logo: 'square-gsa.svg'
    cert: 'touchpoints_prod'
    ial: 1
    return_to_sp_url: 'https://touchpoints.app.cloud.gov'
    redirect_uris:
      - 'https://touchpoints.app.cloud.gov/users/auth/login_dot_gov/callback'
    attribute_bundle:
      - 'email'
    restrict_to_deploy_env: 'prod'

  # DOE - CESER - BitSight
  'https://service.bitsighttech.com/saml/metadata/':
    agency_id: 10
    friendly_name: 'BitSight Security Ratings'
    agency: 'DOE'
    logo: 'bitsight.svg'
    cert: 'bitsight_prod'
    ial: 1
    return_to_sp_url: 'https://service.bitsighttech.com'
    acs_url: 'https://service.bitsighttech.com/saml/acs/'
    sp_initiated_login_url: 'https://service.bitsighttech.com'
    attribute_bundle:
      - email
    restrict_to_deploy_env: 'prod'

  # RRB - myRRB
  'urn:gov:gsa:openidconnect.profiles:sp:sso:RRB:myRRB':
    friendly_name: 'myRRB'
    agency: 'RRB'
    agency_id: 4
    logo: 'rrb_myrrb.svg'
    cert: 'rrb_myrrb_prod'
    ial: 2
    return_to_sp_url: 'https://rrb.gov/Benefits/myRRB'
    redirect_uris:
      - 'https://secure.rrb.gov/myRRB/Account/SignInCallback'
    failure_to_proof_url: 'https://rrb.gov/Benefits/myRRB/AccountSupport'
    attribute_bundle:
      - email
      - first_name
      - middle_name
      - last_name
      - address1
      - address2
      - city
      - state
      - zipcode
      - dob
      - ssn
      - phone
    restrict_to_deploy_env: 'prod'

  # RRB - ORA/ BOS - BOS AA1 Pre-Prod Environment
  'urn:gov:gsa:openidconnect.profiles:sp:sso:RRB:BOS_AA1_PreProd':
    friendly_name: 'OpenId-RRB:BOS Pre-Prod'
    agency: 'RRB'
    agency_id: 4
    logo: 'rrb_myrrb.svg'
    cert: 'my_rrb_staging'
    return_to_sp_url: 'https://onlinetest.rrb.gov/AA1/login/login/RRBHome'
    failure_to_proof_url: 'https://online.rrb.gov/AA1/login/login/FailureProof'
    redirect_uris:
      - 'https://onlinetest.rrb.gov/AA1/login/login/RRBHome'
      - 'https://onlinetest.rrb.gov/AA1/login/login/SignInCallback'
    ial: 2
    attribute_bundle:
      - address1
      - address2
      - city
      - dob
      - email
      - first_name
      - last_name
      - middle_name
      - phone
      - ssn
      - state
      - zipcode
    restrict_to_deploy_env: 'staging'

  # RRB - Benefit Connect - ATT TEST server
  'urn:gov:rrb:OIDC:V0.1:BenefitConnnect:app-bn-test':
    friendly_name: 'myRRB'
    agency: 'RRB'
    agency_id: 4
    logo: 'rrb_myrrb.svg'
    cert: 'my_rrb_bn_test_staging'
    return_to_sp_url: 'https://rrbtest.rrb.gov/Benefits/myRRB'
    failure_to_proof_url: 'https://rrbtest.rrb.gov/Benefits/myRRB/AccountSupport'
    redirect_uris:
      - 'https://securetest.rrb.gov/myRRB/Account/SignInCallback'
    ial: 2
    attribute_bundle:
      - address1
      - address2
      - city
      - dob
      - email
      - first_name
      - last_name
      - middle_name
      - phone
      - ssn
      - state
      - zipcode
    restrict_to_deploy_env: 'staging'

  # RRB - ORA/ BOS - BOS AA3 Pre-Prod Environment
  'urn:gov:gsa:openidconnect.profiles:sp:sso:RRB:BOS_AA3_PreProd':
    friendly_name: 'OpenId-RRB:BOS AA3 Pre-Prod'
    agency: 'RRB'
    agency_id: 4
    logo: 'rrb_myrrb.svg'
    cert: 'rrb_bos_aa3_staging'
    return_to_sp_url: 'https://onlinetest.rrb.gov/AA3/login/login/RRBHome'
    failure_to_proof_url: 'https://rrbtest.rrb.gov/Benefits/myRRB/AccountSupport'
    redirect_uris:
      - 'https://onlinetest.rrb.gov/AA3/login/login/RRBHome'
      - 'https://onlinetest.rrb.gov/AA3/login/login/SignInCallback'
    ial: 2
    attribute_bundle:
      - address1
      - address2
      - city
      - dob
      - email
      - first_name
      - last_name
      - middle_name
      - phone
      - ssn
      - state
      - x509_presented
      - x509_subject
      - zipcode
    restrict_to_deploy_env: 'staging'

  # DOT - FMCSA - Drug and Alcohol Clearinghouse
  'urn:gov:gsa:openidconnect.profiles:sp:sso:fmcsa:clearinghouse':
    friendly_name: 'The FMCSA Drug & Alcohol Clearinghouse'
    agency: 'DOT'
    agency_id: 6
    logo: 'dot_fmcsa_clearinghouse.svg'
    cert: 'dot_fmcsa_clearinghouse_prod'
    ial: 1
    return_to_sp_url: 'https://clearinghouse.fmcsa.dot.gov'
    redirect_uris:
      - 'https://clearinghouse-beta.fmcsa.dot.gov/signin-oidc'
      - 'https://clearinghouse-cie.fmcsa.dot.gov/signin-oidc'
      - 'https://clearinghouse-dev.fmcsa.dot.gov/GATS/signin-oidc'
      - 'https://clearinghouse-dev.fmcsa.dot.gov/Live/signin-oidc'
      - 'https://clearinghouse-dev.fmcsa.dot.gov/Sprint/signin-oidc'
      - 'https://clearinghouse-dev.fmcsa.dot.gov/signin-oidc'
      - 'https://clearinghouse.fmcsa.dot.gov/signin-oidc'
    attribute_bundle:
      - 'email'
    restrict_to_deploy_env: 'prod'

<<<<<<< HEAD
  # DOI - IBC - FedTalent
  'https://doitalent.ibc.doi.gov/auth/saml2/sp/metadata.php':
    friendly_name: 'DOI Talent'
    acs_url: 'https://doitalent.ibc.doi.gov/auth/saml2/sp/saml2-acs.php/doitalent.ibc.doi.gov'
    assertion_consumer_logout_service_url: 'https://doitalent.ibc.doi.gov/auth/saml2/sp/saml2-logout.php/doitalent.ibc.doi.gov'
    cert: 'doi_talent_prod'
    block_encryption: 'aes256-cbc'
    return_to_sp_url: 'https://doitalent.ibc.doi.gov'
    agency_id: 16
    attribute_bundle:
      - email
    logo: 'doi.svg'
    ial: '1'
=======
  # HHS - OIG Utils
  'urn:gov:gsa:SAML:2.0.profiles:sp:sso:hhs:oigutils':
    friendly_name: 'HHS OIG Utils'
    agency: 'HHS'
    agency_id: 19
    logo: 'hhs_oig.png'
    cert: 'hhs_oigutils_prod'
    acs_url: 'https://hhsoigutils.service-now.com/navpage.do'
    assertion_consumer_logout_service_url: 'https://hhsoigutils.service-now.com/external_logout_complete.do'
    block_encryption: 'aes256-cbc'
    return_to_sp_url: 'https://hhsoigutils.service-now.com'
    failure_to_proof_url: 'https://hhsoigutils.service-now.com'
    ial: 2
    attribute_bundle:
      - email
      - first_name
      - middle_name
      - last_name
      - address1
      - address2
      - city
      - state
      - zipcode
      - phone
>>>>>>> 47e916db
    restrict_to_deploy_env: 'prod'<|MERGE_RESOLUTION|>--- conflicted
+++ resolved
@@ -1293,7 +1293,6 @@
       - 'email'
     restrict_to_deploy_env: 'prod'
 
-<<<<<<< HEAD
   # DOI - IBC - FedTalent
   'https://doitalent.ibc.doi.gov/auth/saml2/sp/metadata.php':
     friendly_name: 'DOI Talent'
@@ -1307,7 +1306,8 @@
       - email
     logo: 'doi.svg'
     ial: '1'
-=======
+    restrict_to_deploy_env: 'prod'
+
   # HHS - OIG Utils
   'urn:gov:gsa:SAML:2.0.profiles:sp:sso:hhs:oigutils':
     friendly_name: 'HHS OIG Utils'
@@ -1332,5 +1332,4 @@
       - state
       - zipcode
       - phone
->>>>>>> 47e916db
     restrict_to_deploy_env: 'prod'