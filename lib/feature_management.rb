class FeatureManagement
  ENVS_WHERE_PREFILLING_OTP_ALLOWED = %w[
    idp.dev.login.gov idp.pt.login.gov idp.dev.identitysandbox.gov idp.pt.identitysandbox.gov
  ].freeze

  ENVS_WHERE_PREFILLING_USPS_CODE_ALLOWED = %w[
    idp.dev.login.gov idp.int.login.gov idp.qa.login.gov idp.pt.login.gov
    idp.dev.identitysandbox.gov idp.qa.identitysandbox.gov idp.int.identitysandbox.gov
    idp.pt.identitysandbox.gov
  ].freeze

  def self.telephony_disabled?
    Figaro.env.telephony_disabled == 'true'
  end

  def self.identity_pki_disabled?
    env = Figaro.env
    env.identity_pki_disabled == 'true' ||
      !env.piv_cac_service_url ||
      !env.piv_cac_verify_token_url
  end

  def self.allow_piv_cac_by_email_only?
    Figaro.env.allow_piv_cac_by_email_only == 'true'
  end

  def self.development_and_identity_pki_disabled?
    # This controls if we try to hop over to identity-pki or just throw up
    # a screen asking for a Subject or one of a list of error conditions.
    Rails.env.development? && identity_pki_disabled?
  end

  def self.prefill_otp_codes?
    # In development, when SMS is disabled we pre-fill the correct codes so that
    # developers can log in without needing to configure SMS delivery.
    # We also allow this in production on a single server that is used for load testing.
    development_and_telephony_disabled? || prefill_otp_codes_allowed_in_production?
  end

  def self.development_and_telephony_disabled?
    Rails.env.development? && telephony_disabled?
  end

  def self.prefill_otp_codes_allowed_in_production?
    ENVS_WHERE_PREFILLING_OTP_ALLOWED.include?(Figaro.env.domain_name) && telephony_disabled?
  end

  def self.enable_load_testing_mode?
    Figaro.env.enable_load_testing_mode == 'true'
  end

  def self.use_kms?
    Figaro.env.use_kms == 'true'
  end

  def self.use_dashboard_service_providers?
    Figaro.env.use_dashboard_service_providers == 'true'
  end

  def self.enable_usps_verification?
    Figaro.env.enable_usps_verification == 'true'
  end

  def self.reveal_usps_code?
    Rails.env.development? || current_env_allowed_to_see_usps_code?
  end

  def self.current_env_allowed_to_see_usps_code?
    ENVS_WHERE_PREFILLING_USPS_CODE_ALLOWED.include?(Figaro.env.domain_name)
  end

  def self.fake_banner_mode?
    Rails.env.production? && Figaro.env.domain_name != 'secure.login.gov'
  end

  def self.enable_saml_cert_rotation?
    Figaro.env.saml_secret_rotation_enabled == 'true'
  end

  def self.recaptcha_enabled?(session, reset)
    AbTest.new(:ab_test_recaptcha_enabled, Figaro.env.recaptcha_enabled_percent).
      enabled?(session, reset)
  end

  def self.use_cloudhsm?
    Figaro.env.cloudhsm_enabled == 'true'
  end

  def self.disallow_all_web_crawlers?
    Figaro.env.disallow_all_web_crawlers == 'true'
  end

  def self.doc_auth_enabled?
    Figaro.env.doc_auth_enabled == 'true'
  end

  def self.doc_auth_exclusive?
    Figaro.env.doc_auth_exclusive == 'true'
  end

  def self.backup_codes_enabled?
    Figaro.env.backup_codes_enabled == 'true'
  end

  def self.use_kms_contexts?
    Figaro.env.use_kms_contexts == 'true'
  end

  def self.write_2lkms_passwords?
    Figaro.env.write_2lkms_passwords == 'true'
  end

<<<<<<< HEAD
  def self.send_new_device_sms?
    Figaro.env.send_new_device_sms == 'true'
=======
  def self.use_kms_context_for_sessions?
    Figaro.env.use_kms_context_for_sessions == 'true'
>>>>>>> 4c22bc07
  end
end<|MERGE_RESOLUTION|>--- conflicted
+++ resolved
@@ -110,12 +110,10 @@
     Figaro.env.write_2lkms_passwords == 'true'
   end
 
-<<<<<<< HEAD
   def self.send_new_device_sms?
     Figaro.env.send_new_device_sms == 'true'
-=======
+    
   def self.use_kms_context_for_sessions?
     Figaro.env.use_kms_context_for_sessions == 'true'
->>>>>>> 4c22bc07
   end
 end