--- conflicted
+++ resolved
@@ -110,15 +110,6 @@
     Figaro.env.write_2lkms_passwords == 'true'
   end
 
-<<<<<<< HEAD
-  def self.use_kms_context_for_sessions?
-    Figaro.env.use_kms_context_for_sessions == 'true'
-  end
-
-  def self.send_new_device_sms?
-    Figaro.env.send_new_device_sms == 'true'
-  end
-=======
   def self.send_new_device_sms?
     Figaro.env.send_new_device_sms == 'true'
   end
@@ -126,5 +117,4 @@
   def self.use_kms_context_for_sessions?
     Figaro.env.use_kms_context_for_sessions == 'true'
   end
->>>>>>> 0601e895
 end