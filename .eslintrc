{
  "extends": "airbnb",
  "parser": "babel-eslint",
  "plugins": ["prettier"],
  "env": {
    "browser": true,
    "commonjs": true,
    "es6": true,
    "mocha": true
  },
  "globals": {
    "$": true,
    "__DEV__": true,
    "assert": true,
    "chai": true,
    "sinon": true,
    "expect": true,
    "fixture": true
  },
  "rules": {
    "prettier/prettier": "error",
    "func-names": 0,
    "function-paren-newline": "off",
    "prefer-arrow-callback": 0,
    "import/prefer-default-export": "off",
    "import/extensions": ["off", "never"],
    "newline-per-chained-call": "off",
    "no-param-reassign": ["off", "never"],
    "no-confusing-arrow": "off",
    "operator-linebreak": "off",
    "implicit-arrow-linebreak": "off",
    "object-curly-newline": "off",
<<<<<<< HEAD
    "react/jsx-one-expression-per-line": "off"
=======
    "operator-linebreak": "off",
    "react/jsx-one-expression-per-line": "off",
    "react/prop-types": "off"
>>>>>>> 25020b01
  },
  "parserOptions": {
    "ecmaVersion": 6,
    "sourceType": "module"
  },
  "settings": {
    "import/core-modules": [
      "app/components/index",
      "app/utils/index",
      "app/pw-toggle",
      "app/form-validation",
      "app/form-field-format",
      "app/radio-btn",
      "app/print-personal-key",
      "app/utils/ms-formatter",
      "app/phone-internationalization",
      "app/i18n-dropdown"
    ]
  }
}<|MERGE_RESOLUTION|>--- conflicted
+++ resolved
@@ -27,16 +27,11 @@
     "newline-per-chained-call": "off",
     "no-param-reassign": ["off", "never"],
     "no-confusing-arrow": "off",
-    "operator-linebreak": "off",
     "implicit-arrow-linebreak": "off",
     "object-curly-newline": "off",
-<<<<<<< HEAD
-    "react/jsx-one-expression-per-line": "off"
-=======
     "operator-linebreak": "off",
     "react/jsx-one-expression-per-line": "off",
     "react/prop-types": "off"
->>>>>>> 25020b01
   },
   "parserOptions": {
     "ecmaVersion": 6,
