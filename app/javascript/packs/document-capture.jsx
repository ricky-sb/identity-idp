import React from 'react';
import { render } from 'react-dom';
import DocumentCapture from '../app/document-capture/components/document-capture';
import AssetContext from '../app/document-capture/context/asset';
import I18nContext from '../app/document-capture/context/i18n';
import DeviceContext from '../app/document-capture/context/device';
import { Provider as AcuantProvider } from '../app/document-capture/context/acuant';
import { Provider as UploadContextProvider } from '../app/document-capture/context/upload';

const { I18n: i18n, assets } = window.LoginGov;

function getMetaContent(name) {
  return document.querySelector(`meta[name="${name}"]`)?.content ?? null;
}

/** @type {import('../app/document-capture/context/device').DeviceContext} */
const device = {
  isMobile:
    'mediaDevices' in window.navigator &&
    /ip(hone|ad|od)|android/i.test(window.navigator.userAgent),
};

const appRoot = document.getElementById('document-capture-form');
const isLivenessEnabled = appRoot.hasAttribute('data-liveness');
render(
  <AcuantProvider
    credentials={getMetaContent('acuant-sdk-initialization-creds')}
    endpoint={getMetaContent('acuant-sdk-initialization-endpoint')}
  >
    <I18nContext.Provider value={i18n.strings[i18n.currentLocale()]}>
<<<<<<< HEAD
      <UploadContextProvider csrf={getMetaContent('csrf-token')}>
        <AssetContext.Provider value={assets}>
          <DeviceContext.Provider value={device}>
            <DocumentCapture />
          </DeviceContext.Provider>
        </AssetContext.Provider>
      </UploadContextProvider>
=======
      <AssetContext.Provider value={assets}>
        <DeviceContext.Provider value={device}>
          <DocumentCapture isLivenessEnabled={isLivenessEnabled} />
        </DeviceContext.Provider>
      </AssetContext.Provider>
>>>>>>> 29d88b20
    </I18nContext.Provider>
  </AcuantProvider>,
  appRoot,
);<|MERGE_RESOLUTION|>--- conflicted
+++ resolved
@@ -28,21 +28,13 @@
     endpoint={getMetaContent('acuant-sdk-initialization-endpoint')}
   >
     <I18nContext.Provider value={i18n.strings[i18n.currentLocale()]}>
-<<<<<<< HEAD
       <UploadContextProvider csrf={getMetaContent('csrf-token')}>
         <AssetContext.Provider value={assets}>
           <DeviceContext.Provider value={device}>
-            <DocumentCapture />
+            <DocumentCapture isLivenessEnabled={isLivenessEnabled} />
           </DeviceContext.Provider>
         </AssetContext.Provider>
       </UploadContextProvider>
-=======
-      <AssetContext.Provider value={assets}>
-        <DeviceContext.Provider value={device}>
-          <DocumentCapture isLivenessEnabled={isLivenessEnabled} />
-        </DeviceContext.Provider>
-      </AssetContext.Provider>
->>>>>>> 29d88b20
     </I18nContext.Provider>
   </AcuantProvider>,
   appRoot,
