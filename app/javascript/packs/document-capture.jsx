import React from 'react';
import { render } from 'react-dom';
import DocumentCapture from '../app/document-capture/components/document-capture';
import AssetContext from '../app/document-capture/context/asset';
import I18nContext from '../app/document-capture/context/i18n';
import DeviceContext from '../app/document-capture/context/device';
import { Provider as AcuantProvider } from '../app/document-capture/context/acuant';
import { Provider as UploadContextProvider } from '../app/document-capture/context/upload';

const { I18n: i18n, assets } = window.LoginGov;

function getMetaContent(name) {
  return document.querySelector(`meta[name="${name}"]`)?.content ?? null;
}

/** @type {import('../app/document-capture/context/device').DeviceContext} */
const device = {
  isMobile:
    'mediaDevices' in window.navigator &&
    /ip(hone|ad|od)|android/i.test(window.navigator.userAgent),
};

const appRoot = document.getElementById('document-capture-form');
const isLivenessEnabled = appRoot.hasAttribute('data-liveness');
render(
  <AcuantProvider
    credentials={getMetaContent('acuant-sdk-initialization-creds')}
    endpoint={getMetaContent('acuant-sdk-initialization-endpoint')}
  >
<<<<<<< HEAD
    <I18nContext.Provider value={i18n.strings[i18n.currentLocale()]}>
      <UploadContextProvider csrf={getMetaContent('csrf-token')}>
        <AssetContext.Provider value={assets}>
          <DeviceContext.Provider value={device}>
            <DocumentCapture isLivenessEnabled={isLivenessEnabled} />
          </DeviceContext.Provider>
        </AssetContext.Provider>
      </UploadContextProvider>
=======
    <I18nContext.Provider value={i18n.strings}>
      <AssetContext.Provider value={assets}>
        <DeviceContext.Provider value={device}>
          <DocumentCapture isLivenessEnabled={isLivenessEnabled} />
        </DeviceContext.Provider>
      </AssetContext.Provider>
>>>>>>> 25020b01
    </I18nContext.Provider>
  </AcuantProvider>,
  appRoot,
);<|MERGE_RESOLUTION|>--- conflicted
+++ resolved
@@ -27,8 +27,7 @@
     credentials={getMetaContent('acuant-sdk-initialization-creds')}
     endpoint={getMetaContent('acuant-sdk-initialization-endpoint')}
   >
-<<<<<<< HEAD
-    <I18nContext.Provider value={i18n.strings[i18n.currentLocale()]}>
+    <I18nContext.Provider value={i18n.strings}>
       <UploadContextProvider csrf={getMetaContent('csrf-token')}>
         <AssetContext.Provider value={assets}>
           <DeviceContext.Provider value={device}>
@@ -36,14 +35,6 @@
           </DeviceContext.Provider>
         </AssetContext.Provider>
       </UploadContextProvider>
-=======
-    <I18nContext.Provider value={i18n.strings}>
-      <AssetContext.Provider value={assets}>
-        <DeviceContext.Provider value={device}>
-          <DocumentCapture isLivenessEnabled={isLivenessEnabled} />
-        </DeviceContext.Provider>
-      </AssetContext.Provider>
->>>>>>> 25020b01
     </I18nContext.Provider>
   </AcuantProvider>,
   appRoot,
