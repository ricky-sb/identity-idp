class PhoneConfiguration < ApplicationRecord
  include EncryptableAttribute

  belongs_to :user, inverse_of: :phone_configurations
  validates :user_id, presence: true
  validates :encrypted_phone, presence: true

  encrypted_attribute(name: :phone)

  enum delivery_preference: { sms: 0, voice: 1 }

  def formatted_phone
    Phonelib.parse(phone).international
  end

  def selection_presenters
    options = [TwoFactorAuthentication::SmsSelectionPresenter.new(self)]
    unless PhoneNumberCapabilities.new(phone).sms_only?
      options << TwoFactorAuthentication::VoiceSelectionPresenter.new(self)
    end
    options
  end
<<<<<<< HEAD
=======

  def friendly_name
    :phone
  end
>>>>>>> ef7ea180
end<|MERGE_RESOLUTION|>--- conflicted
+++ resolved
@@ -20,11 +20,8 @@
     end
     options
   end
-<<<<<<< HEAD
-=======
 
   def friendly_name
     :phone
   end
->>>>>>> ef7ea180
 end