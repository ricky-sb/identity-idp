--- conflicted
+++ resolved
@@ -13,11 +13,8 @@
   def selection_presenters
     [TwoFactorAuthentication::WebauthnSelectionPresenter.new(self)]
   end
-<<<<<<< HEAD
-=======
 
   def friendly_name
     :webauthn
   end
->>>>>>> ef7ea180
 end