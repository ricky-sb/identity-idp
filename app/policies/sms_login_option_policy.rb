class SmsLoginOptionPolicy
  def initialize(user)
    @user = user
  end

  def configured?
    return false unless user
<<<<<<< HEAD
    user.phone_configuration.present?
=======
    user.phone_configurations.any?
>>>>>>> 43859665
  end

  private

  attr_reader :user
end<|MERGE_RESOLUTION|>--- conflicted
+++ resolved
@@ -5,11 +5,7 @@
 
   def configured?
     return false unless user
-<<<<<<< HEAD
-    user.phone_configuration.present?
-=======
     user.phone_configurations.any?
->>>>>>> 43859665
   end
 
   private
