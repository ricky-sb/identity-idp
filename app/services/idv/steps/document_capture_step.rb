module Idv
  module Steps
    class DocumentCaptureStep < DocAuthBaseStep
      def call
        api_upload = flow_session['api_upload']
        response = (api_upload && api_upload['documents']) || post_form_images
        handle_response(response)
      end

      private

      def post_form_images
        selfie = selfie_image ? selfie_image.read : nil
        post_images(front_image.read, back_image.read, selfie)
      end

      def handle_response(response)
        if response.to_h[:success]
          save_proofing_components
<<<<<<< HEAD
          extract_pii_from_doc(response) unless flow_session[:pii_from_doc]
=======
          extract_pii_from_doc(response)
          response
>>>>>>> 29d88b20
        else
          handle_document_verification_failure(response)
        end
      end

      def handle_document_verification_failure(response)
        mark_step_incomplete(:document_capture)
        notice = if liveness_checking_enabled?
                   { notice: I18n.t('errors.doc_auth.document_capture_info_with_selfie_html') }
                 else
                   { notice: I18n.t('errors.doc_auth.document_capture_info_html') }
                 end
        extra = response.to_h.merge(notice)
        failure(response.errors.first, extra)
      end

      def form_submit
        Idv::DocumentCaptureForm.
          new(liveness_checking_enabled: liveness_checking_enabled?).
          submit(permit(:front_image,  :front_image_data_url,
                        :back_image,   :back_image_data_url,
                        :selfie_image, :selfie_image_data_url))
      end
    end
  end
end<|MERGE_RESOLUTION|>--- conflicted
+++ resolved
@@ -17,12 +17,8 @@
       def handle_response(response)
         if response.to_h[:success]
           save_proofing_components
-<<<<<<< HEAD
           extract_pii_from_doc(response) unless flow_session[:pii_from_doc]
-=======
-          extract_pii_from_doc(response)
           response
->>>>>>> 29d88b20
         else
           handle_document_verification_failure(response)
         end
