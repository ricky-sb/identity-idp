--- conflicted
+++ resolved
@@ -45,14 +45,9 @@
         failure(failure_response.errors.first, failure_response.to_h)
       end
 
-<<<<<<< HEAD
       # rubocop:disable Naming/AccessorMethodName
-      def get_results_response
-        @get_results_response ||= DocAuthClient.client.get_results(
-=======
       def results_response
-        @results_response ||= doc_auth_client.get_results(
->>>>>>> 29d88b20
+        @results_response ||= DocAuthClient.client.get_results(
           instance_id: flow_session[:instance_id],
         )
       end
