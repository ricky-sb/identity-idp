module Idv
  module Steps
    class SelfieStep < DocAuthBaseStep
      def call
        add_cost(:acuant_result) if results_response.to_h[:billed]
        if results_response.success?
          send_selfie_request
          results_response
        else
          handle_selfie_step_failure(results_response)
        end
      end

      private

      def send_selfie_request
<<<<<<< HEAD
        selfie_response = DocAuthClient.client.post_selfie(instance_id: instance_id,
                                                           image: image.read)
=======
        selfie_response = DocAuthClient.client.post_selfie(
          instance_id: instance_id, image: image.read,
        )
>>>>>>> 25020b01
        if selfie_response.success?
          handle_successful_selfie_match
        else
          handle_selfie_step_failure(selfie_response)
        end
      end

      def handle_successful_selfie_match
        save_proofing_components

        if user_id_from_token.present?
          CaptureDoc::UpdateAcuantToken.call(user_id_from_token, flow_session[:instance_id])
        else
          extract_pii_from_doc(results_response)
        end
      end

      def handle_selfie_step_failure(failure_response)
        if mobile?
          mark_step_incomplete(:mobile_front_image)
          mark_step_incomplete(:mobile_back_image)
          mark_step_incomplete(:capture_mobile_back_image)
        else
          mark_step_incomplete(:front_image)
          mark_step_incomplete(:back_image)
        end
        failure(failure_response.errors.first, failure_response.to_h)
      end

      # rubocop:disable Naming/AccessorMethodName
      def results_response
        @results_response ||= DocAuthClient.client.get_results(
          instance_id: flow_session[:instance_id],
        )
      end

      def form_submit
        Idv::ImageUploadForm.new.submit(permit(:image, :image_data_url))
      end

      def instance_id
        flow_session[:instance_id]
      end
    end
  end
end<|MERGE_RESOLUTION|>--- conflicted
+++ resolved
@@ -14,14 +14,9 @@
       private
 
       def send_selfie_request
-<<<<<<< HEAD
-        selfie_response = DocAuthClient.client.post_selfie(instance_id: instance_id,
-                                                           image: image.read)
-=======
         selfie_response = DocAuthClient.client.post_selfie(
           instance_id: instance_id, image: image.read,
         )
->>>>>>> 25020b01
         if selfie_response.success?
           handle_successful_selfie_match
         else
