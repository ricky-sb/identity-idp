require 'saml_idp_constants'
require 'saml_idp'
require 'uuid'

class SamlIdpController < ApplicationController
  include SamlIdp::Controller
  include SamlIdpAuthConcern
  include SamlIdpLogoutConcern
  include FullyAuthenticatable
  include VerifyProfileConcern

  skip_before_action :verify_authenticity_token

  def auth
    return confirm_two_factor_authenticated(request_id) unless user_fully_authenticated?
    process_fully_authenticated_user do |needs_idv, needs_profile_finish|
      return redirect_to(verify_url) if needs_idv && !needs_profile_finish
      return redirect_to(account_or_verify_profile_url) if needs_profile_finish
    end
    delete_branded_experience

    render_template_for(saml_response, saml_request.response_url, 'SAMLResponse')
  end

  def metadata
    render inline: saml_metadata.signed, content_type: 'text/xml'
  end

  def logout
    track_logout_event
    prepare_saml_logout_response_and_request

    return handle_saml_logout_response if slo.successful_saml_response?
    return finish_slo_at_idp if slo.finish_logout_at_idp?
    return handle_saml_logout_request(name_id_user) if slo.valid_saml_request?

    generate_slo_request
  end

  private

<<<<<<< HEAD
  def process_fully_authenticated_user
    link_identity_from_session_data
=======
  def saml_metadata
    if SamlCertRotationManager.use_new_secrets_for_request?(request)
      SamlIdp::MetadataBuilder.new(
        SamlIdp.config,
        SamlCertRotationManager.new_certificate,
        SamlCertRotationManager.new_secret_key
      )
    else
      SamlIdp.metadata
    end
  end

  def redirect_to_account_or_verify_profile_url
    return redirect_to(account_or_verify_profile_url) if profile_needs_verification?
    redirect_to(verify_url) if identity_needs_verification?
  end

  def profile_or_identity_needs_verification?
    profile_needs_verification? || identity_needs_verification?
  end
>>>>>>> f8785959

    needs_idv = identity_needs_verification?
    needs_profile_finish = profile_needs_verification?
    analytics_payload =  @result.to_h.merge(idv: needs_idv, finish_profile: needs_profile_finish)
    analytics.track_event(Analytics::SAML_AUTH, analytics_payload)

    yield needs_idv, needs_profile_finish
  end

  def render_template_for(message, action_url, type)
    domain = SecureHeadersWhitelister.extract_domain(action_url)

    # Returns fully formed CSP array w/"'self'", domain, and ServiceProvider#redirect_uris
    csp_uris = SecureHeadersWhitelister.csp_with_sp_redirect_uris(
      domain, decorated_session.sp_redirect_uris
    )
    override_content_security_policy_directives(form_action: csp_uris)

    render(
      template: 'saml_idp/shared/saml_post_binding',
      locals: { action_url: action_url, message: message, type: type },
      layout: false
    )
  end

  def track_logout_event
    result = {
      sp_initiated: params[:SAMLRequest].present?,
      oidc: false,
    }
    analytics.track_event(Analytics::LOGOUT_INITIATED, result)
  end
end<|MERGE_RESOLUTION|>--- conflicted
+++ resolved
@@ -8,18 +8,17 @@
   include SamlIdpLogoutConcern
   include FullyAuthenticatable
   include VerifyProfileConcern
+  include VerifySPAttributesConcern
 
   skip_before_action :verify_authenticity_token
 
   def auth
     return confirm_two_factor_authenticated(request_id) unless user_fully_authenticated?
-    process_fully_authenticated_user do |needs_idv, needs_profile_finish|
-      return redirect_to(verify_url) if needs_idv && !needs_profile_finish
-      return redirect_to(account_or_verify_profile_url) if needs_profile_finish
-    end
-    delete_branded_experience
-
-    render_template_for(saml_response, saml_request.response_url, 'SAMLResponse')
+    link_identity_from_session_data
+    capture_analytics
+    return redirect_to_account_or_verify_profile_url if profile_or_identity_needs_verification?
+    return redirect_to(sign_up_completed_url) if needs_sp_attribute_verification?
+    handle_successful_handoff
   end
 
   def metadata
@@ -39,10 +38,6 @@
 
   private
 
-<<<<<<< HEAD
-  def process_fully_authenticated_user
-    link_identity_from_session_data
-=======
   def saml_metadata
     if SamlCertRotationManager.use_new_secrets_for_request?(request)
       SamlIdp::MetadataBuilder.new(
@@ -63,14 +58,18 @@
   def profile_or_identity_needs_verification?
     profile_needs_verification? || identity_needs_verification?
   end
->>>>>>> f8785959
 
-    needs_idv = identity_needs_verification?
-    needs_profile_finish = profile_needs_verification?
-    analytics_payload =  @result.to_h.merge(idv: needs_idv, finish_profile: needs_profile_finish)
+  def capture_analytics
+    analytics_payload = @result.to_h.merge(
+      idv: identity_needs_verification?,
+      finish_profile: profile_needs_verification?
+    )
     analytics.track_event(Analytics::SAML_AUTH, analytics_payload)
+  end
 
-    yield needs_idv, needs_profile_finish
+  def handle_successful_handoff
+    delete_branded_experience
+    render_template_for(saml_response, saml_request.response_url, 'SAMLResponse')
   end
 
   def render_template_for(message, action_url, type)
