module Users
  class WebauthnSetupController < ApplicationController
    before_action :authenticate_user!
    before_action :confirm_two_factor_authenticated, if: :two_factor_enabled?

    def new
      analytics.track_event(Analytics::WEBAUTHN_SETUP_VISIT)
      save_challenge_in_session
    end

    def confirm
      form = WebauthnSetupForm.new(current_user, user_session)
      result = form.submit(request.protocol, params)
      analytics.track_event(Analytics::WEBAUTHN_SETUP_SUBMITTED, result.to_h)
      if result.success?
        process_valid_webauthn(form.attestation_response)
      else
        process_invalid_webauthn(form)
      end
    end

    def success
      @next_url = url_after_successful_webauthn_setup
    end

    def delete
      if MfaPolicy.new(current_user).multiple_factors_enabled?
        handle_successful_delete
      else
        handle_failed_delete
      end
      redirect_to account_url
    end

    private

    def handle_successful_delete
      WebauthnConfiguration.where(user_id: current_user.id, id: params[:id]).destroy_all
      flash[:success] = t('notices.webauthn_deleted')
      track_delete(true)
    end

    def handle_failed_delete
      flash[:error] = t('errors.webauthn_setup.delete_last')
      track_delete(false)
    end

    def track_delete(success)
      analytics.track_event(
        Analytics::WEBAUTHN_DELETED,
        success: success,
        mfa_options_enabled: MfaContext.new(current_user).enabled_two_factor_configurations_count
      )
    end

    def save_challenge_in_session
      credential_creation_options = ::WebAuthn.credential_creation_options
      user_session[:webauthn_challenge] = credential_creation_options[:challenge].bytes.to_a
    end

    def two_factor_enabled?
      MfaPolicy.new(current_user).two_factor_enabled?
    end

    def process_valid_webauthn(attestation_response)
      mark_user_as_fully_authenticated
      create_webauthn_configuration(attestation_response)
<<<<<<< HEAD
      flash[:success] = t('notices.webauthn_added')
      redirect_to url_after_successful_webauthn_setup
=======
      redirect_to webauthn_setup_success_url
>>>>>>> ef7ea180
    end

    def url_after_successful_webauthn_setup
      return account_url if user_already_has_a_personal_key?

      policy = PersonalKeyForNewUserPolicy.new(user: current_user, session: session)

      if policy.show_personal_key_after_initial_2fa_setup?
        sign_up_personal_key_url
      else
        idv_jurisdiction_url
      end
    end

    def process_invalid_webauthn(form)
      if form.name_taken
        flash.now[:error] = t('errors.webauthn_setup.unique_name')
        render 'users/webauthn_setup/new'
      else
        flash[:error] = t('errors.webauthn_setup.general_error')
        redirect_to account_url
      end
    end

    def mark_user_as_fully_authenticated
      user_session[TwoFactorAuthentication::NEED_AUTHENTICATION] = false
      user_session[:authn_at] = Time.zone.now
    end

    def create_webauthn_configuration(attestation_response)
      credential = attestation_response.credential
      public_key = Base64.strict_encode64(credential.public_key)
      id = Base64.strict_encode64(credential.id)
      WebauthnConfiguration.create(user_id: current_user.id,
                                   credential_public_key: public_key,
                                   credential_id: id,
                                   name: params[:name])
    end

    def user_already_has_a_personal_key?
      TwoFactorAuthentication::PersonalKeyPolicy.new(current_user).configured?
    end
  end
end<|MERGE_RESOLUTION|>--- conflicted
+++ resolved
@@ -65,12 +65,7 @@
     def process_valid_webauthn(attestation_response)
       mark_user_as_fully_authenticated
       create_webauthn_configuration(attestation_response)
-<<<<<<< HEAD
-      flash[:success] = t('notices.webauthn_added')
-      redirect_to url_after_successful_webauthn_setup
-=======
       redirect_to webauthn_setup_success_url
->>>>>>> ef7ea180
     end
 
     def url_after_successful_webauthn_setup
