--- conflicted
+++ resolved
@@ -10,19 +10,11 @@
 
     def index
       @user_phone_form = UserPhoneForm.new(current_user, nil)
-<<<<<<< HEAD
-=======
-      @presenter = PhoneSetupPresenter.new
->>>>>>> 555839f8
       analytics.track_event(Analytics::USER_REGISTRATION_PHONE_SETUP_VISIT)
     end
 
     def create
       @user_phone_form = UserPhoneForm.new(current_user, nil)
-<<<<<<< HEAD
-=======
-      @presenter = PhoneSetupPresenter.new
->>>>>>> 555839f8
       result = @user_phone_form.submit(user_phone_form_params)
       analytics.track_event(Analytics::MULTI_FACTOR_AUTH_PHONE_SETUP, result.to_h)
 
