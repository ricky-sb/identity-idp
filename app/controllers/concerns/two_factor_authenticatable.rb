module TwoFactorAuthenticatable # rubocop:disable Metrics/ModuleLength
  extend ActiveSupport::Concern
  include RememberDeviceConcern
  include SecureHeadersConcern
  include UserNavigationConcern

  included do
    # rubocop:disable Rails/LexicallyScopedActionFilter
    before_action :authenticate_user
    before_action :require_current_password, if: :current_password_required?
    before_action :check_already_authenticated
    before_action :reset_attempt_count_if_user_no_longer_locked_out, only: :create
    before_action :apply_secure_headers_override, only: %i[show create]
    # rubocop:enable Rails/LexicallyScopedActionFilter
  end

  DELIVERY_METHOD_MAP = {
    authenticator: 'authenticator',
    sms: 'phone',
    voice: 'phone',
    piv_cac: 'piv_cac',
  }.freeze

  private

  def authenticate_user
    authenticate_user!(force: true)
  end

  def handle_second_factor_locked_user(type)
    analytics.track_event(Analytics::MULTI_FACTOR_AUTH_MAX_ATTEMPTS)
    handle_max_attempts(type + '_login_attempts')
  end

  def handle_too_many_otp_sends
    analytics.track_event(Analytics::MULTI_FACTOR_AUTH_MAX_SENDS)
    handle_max_attempts('otp_requests')
  end

  def handle_max_attempts(type)
    presenter = TwoFactorAuthCode::MaxAttemptsReachedPresenter.new(
      type,
      decorated_user,
    )
    sign_out
    render_full_width('shared/_failure', locals: { presenter: presenter })
  end

  def require_current_password
    redirect_to user_password_confirm_url
  end

  def current_password_required?
    user_session[:current_password_required] == true
  end

  def check_already_authenticated
    return unless initial_authentication_context?
    return unless user_fully_authenticated?
    return if remember_device_expired_for_sp?

    redirect_to after_otp_verification_confirmation_url
  end

  def reset_attempt_count_if_user_no_longer_locked_out
    return unless decorated_user.no_longer_locked_out?

    UpdateUser.new(
      user: current_user,
      attributes: {
        second_factor_attempts_count: 0,
        second_factor_locked_at: nil,
      },
    ).call
  end

  def handle_valid_otp
    if authentication_context?
      handle_valid_otp_for_authentication_context
    elsif confirmation_context?
      handle_valid_otp_for_confirmation_context
    end
    save_remember_device_preference
    user_session.delete(:mfa_device_remembered)
    reset_otp_session_data
    redirect_to after_otp_verification_confirmation_url
  end

  def two_factor_authentication_method
    params[:otp_delivery_preference] || request.path.split('/').last
  end

  # Method will be renamed in the next refactor.
  # You can pass in any "type" with a corresponding I18n key in
  # two_factor_authentication.invalid_#{type}
  def handle_invalid_otp(type: 'otp')
    update_invalid_user

    flash.now[:error] = t("two_factor_authentication.invalid_#{type}")

    if decorated_user.locked_out?
      handle_second_factor_locked_user(type)
    else
      render_show_after_invalid
    end
  end

  def render_show_after_invalid
    @presenter = presenter_for_two_factor_authentication_method
    render :show
  end

  def update_invalid_user
    current_user.second_factor_attempts_count += 1
    attributes = {}
    attributes[:second_factor_locked_at] = Time.zone.now if current_user.max_login_attempts?

    UpdateUser.new(
      user: current_user,
      attributes: attributes,
    ).call
  end

  def handle_valid_otp_for_confirmation_context
    user_session[:authn_at] = Time.zone.now
    assign_phone
  end

  def handle_valid_otp_for_authentication_context
    mark_user_session_authenticated(:valid_2fa)
    bypass_sign_in current_user
    create_user_event(:sign_in_after_2fa)

    UpdateUser.new(user: current_user, attributes: { second_factor_attempts_count: 0 }).call
  end

  def assign_phone
    @updating_existing_number = user_session[:phone_id].present?

    if @updating_existing_number && confirmation_context?
      phone_changed
    else
      phone_confirmed
    end

    update_phone_attributes
  end

  def phone_changed
    create_user_event(:phone_changed)
    current_user.confirmed_email_addresses.each do |email_address|
      UserMailer.phone_changed(email_address).deliver_later
    end
  end

  def phone_confirmed
    create_user_event(:phone_confirmed)
  end

  def update_phone_attributes
    UpdateUser.new(
      user: current_user,
      attributes: { phone_id: user_session[:phone_id], phone: user_session[:unconfirmed_phone],
                    phone_confirmed_at: Time.zone.now },
    ).call
  end

  def reset_otp_session_data
    user_session.delete(:unconfirmed_phone)
    user_session[:context] = 'authentication'
  end

<<<<<<< HEAD
  def after_otp_verification_confirmation_url
    if after_otp_action_required?
      after_otp_action_url
    else
      after_sign_in_path_for(current_user)
    end
  end

  def after_otp_action_required?
    policy = PersonalKeyForNewUserPolicy.new(user: current_user, session: session)

    decorated_user.password_reset_profile.present? ||
      @updating_existing_number ||
      policy.show_personal_key_after_initial_2fa_setup?
  end

  def after_otp_action_url
    policy = PersonalKeyForNewUserPolicy.new(user: current_user, session: session)

    if policy.show_personal_key_after_initial_2fa_setup?
      two_2fa_setup
    elsif @updating_existing_number
      account_url
    elsif decorated_user.password_reset_profile.present?
      reactivate_account_url
    else
      account_url
    end
  end

=======
>>>>>>> 2d98b90c
  def mark_user_session_authenticated(authentication_type)
    user_session[TwoFactorAuthentication::NEED_AUTHENTICATION] = false
    user_session[:authn_at] = Time.zone.now
    analytics.track_event(
      Analytics::USER_MARKED_AUTHED,
      authentication_type: authentication_type,
    )
  end

  def direct_otp_code
    current_user.direct_otp if FeatureManagement.prefill_otp_codes?
  end

  def personal_key_unavailable?
    current_user.encrypted_recovery_code_digest.blank?
  end

  def unconfirmed_phone?
    user_session[:unconfirmed_phone] && confirmation_context?
  end

  def phone_view_data
    {
      confirmation_for_phone_change: confirmation_for_phone_change?,
      phone_number: display_phone_to_deliver_to,
      code_value: direct_otp_code,
      otp_delivery_preference: two_factor_authentication_method,
      voice_otp_delivery_unsupported: voice_otp_delivery_unsupported?,
      reenter_phone_number_path: reenter_phone_number_path,
      unconfirmed_phone: unconfirmed_phone?,
      account_reset_token: account_reset_token,
    }.merge(generic_data)
  end

  def account_reset_token
    current_user&.account_reset_request&.request_token
  end

  def authenticator_view_data
    {
      two_factor_authentication_method: two_factor_authentication_method,
      user_email: current_user.email_addresses.take.email,
    }.merge(generic_data)
  end

  def generic_data
    {
      personal_key_unavailable: personal_key_unavailable?,
      reauthn: reauthn?,
    }
  end

  def display_phone_to_deliver_to
    if authentication_context?
      masked_number(phone_configuration.phone)
    else
      user_session[:unconfirmed_phone]
    end
  end

  def voice_otp_delivery_unsupported?
    phone_number = if authentication_context?
                     phone_configuration&.phone
                   else
                     user_session[:unconfirmed_phone]
                   end
    PhoneNumberCapabilities.new(phone_number).sms_only?
  end

  def decorated_user
    current_user.decorate
  end

  def reenter_phone_number_path
    locale = LinkLocaleResolver.locale
    if MfaPolicy.new(current_user).multiple_factors_enabled?
      manage_phone_path(locale: locale)
    else
      phone_setup_path(locale: locale)
    end
  end

  def confirmation_for_phone_change?
    confirmation_context? && MfaContext.new(current_user).phone_configurations.exists?
  end

  def presenter_for_two_factor_authentication_method
    type = DELIVERY_METHOD_MAP[two_factor_authentication_method.to_sym]

    return unless type

    data = send("#{type}_view_data".to_sym)

    TwoFactorAuthCode.const_get("#{type}_delivery_presenter".classify).new(
      data: data,
      view: view_context,
    )
  end

  def phone_configuration
    MfaContext.new(current_user).phone_configuration(user_session[:phone_id])
  end

  def masked_number(number)
    return '' if number.blank?
    "***-***-#{number[-4..-1]}"
  end
end<|MERGE_RESOLUTION|>--- conflicted
+++ resolved
@@ -2,7 +2,6 @@
   extend ActiveSupport::Concern
   include RememberDeviceConcern
   include SecureHeadersConcern
-  include UserNavigationConcern
 
   included do
     # rubocop:disable Rails/LexicallyScopedActionFilter
@@ -170,7 +169,6 @@
     user_session[:context] = 'authentication'
   end
 
-<<<<<<< HEAD
   def after_otp_verification_confirmation_url
     if after_otp_action_required?
       after_otp_action_url
@@ -201,8 +199,6 @@
     end
   end
 
-=======
->>>>>>> 2d98b90c
   def mark_user_session_authenticated(authentication_type)
     user_session[TwoFactorAuthentication::NEED_AUTHENTICATION] = false
     user_session[:authn_at] = Time.zone.now
