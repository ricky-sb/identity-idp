--- conflicted
+++ resolved
@@ -10,15 +10,12 @@
     = text_field_tag :code, '', value: @code, required: true, autofocus: true,
       pattern: '[0-9]*', class: 'col-12 field monospace mfa', type: 'tel',
       'aria-describedby': 'code-instructs', maxlength: Devise.otp_length, autocomplete: 'off'
-<<<<<<< HEAD
     = hidden_field_tag 'ga_client_id', '', class: 'ga-client-id'
-=======
   .border.border-light-blue.rounded-lg.py1.mt2.mb4.sm-my2.col-12.sm-col-7
     = check_box_tag 'remember_device', true, false, class: 'mr1 ml2'
     = label_tag 'remember_device',
       t('forms.messages.remember_device'),
       class: 'blue mr2'
->>>>>>> 3d256fa5
   = submit_tag 'Submit', class: 'btn btn-primary align-top'
 
 = render 'shared/fallback_links', presenter: @presenter
