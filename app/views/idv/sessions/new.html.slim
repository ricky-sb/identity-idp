- title t('idv.titles.sessions')

h1.h3 = t('idv.titles.sessions')

p = link_to t('links.access_help'),
  'https://login.gov/help/privacy-and-security/how-does-logingov-protect-my-data/',
  target: :_blank

= simple_form_for(@idv_form, url: idv_session_path,
    html: { autocomplete: 'off', method: :put, role: 'form' }) do |f|
  = f.error_notification
  fieldset.ml0.p0.border-none
    = f.input :first_name, label: t('idv.form.first_name'), required: true
    = f.input :last_name, label: t('idv.form.last_name'), required: true
    .clearfix.mxn1
      .sm-col.sm-col-6.px1
        / using :tel for mobile numeric keypad
        = f.input :dob, as: :tel,
          label: t('idv.form.dob'), required: true,
          hint: t('idv.form.dob_hint'), hint_html: { id: 'dob-instructs', class: 'mb1' },
          pattern: '(0[1-9]|1[012])/(0[1-9]|1[0-9]|2[0-9]|3[01])/[0-9]{4}',
          input_html: { class: 'dob',
            value: @idv_form.dob,
            'aria-describedby': 'dob-instructs' }
    .clearfix.mxn1
      .sm-col.sm-col-6.px1
        / using :tel for mobile numeric keypad
        = f.input :ssn, as: :tel,
          label: t('idv.form.ssn_label_html'), required: true,
          pattern: '^\d{3}-?\d{2}-?\d{4}$',
          input_html: { class: 'ssn', value: @idv_form.ssn }

  h2.h3 = t('idv.messages.sessions.id_information_subtitle')
  p = t('idv.messages.sessions.id_information_message')

  fieldset.m0.p0.border-none
    .mb2
      = f.label :state_id_type, label: t('idv.form.state_id_type_label'), class: 'bold',
          id: 'profile_state_id_type_label', required: true
      - state_id_types.each do |state_id_type|
        = f.label 'profile[state_id_type]', class: 'block mb1',
            for: "profile_state_id_type_#{state_id_type[1]}"
          .radio
            = radio_button_tag 'profile[state_id_type]', state_id_type[1],
              state_id_type[1] == 'drivers_license',
              'aria-labelledby': 'profile_state_id_type_label'
            span.indicator
            .block = state_id_type[0]
    = f.input :state_id_number, label: t('idv.form.state_id'),
<<<<<<< HEAD
=======
        hint: t('idv.form.state_id_tip'), hint_html: { class: 'inline pl1' },
>>>>>>> ef7ea180
        required: true,
        pattern: '^.{0,25}$',
        input_html: { class: 'sm-col-8 state_id_number', value: @idv_form.state_id_number }
    = f.input :address1, label: t('idv.form.address1'), wrapper_html: { class: 'mb1' },
        required: true
    = f.input :address2, label: t('idv.form.address2')
    = f.input :city, label: t('idv.form.city'), required: true

    .clearfix.mxn1
      .sm-col.sm-col-8.px1
        - if decorated_session.sp_name
          -sp_error = t('idv.errors.unsupported_jurisdiction_sp',
            sp_name: decorated_session.sp_name)
        -data_attrs = { "data-supported-jurisdictions": supported_jurisdictions,
          "data-error-message": t('idv.errors.unsupported_jurisdiction'),
          "data-error-message-sp": sp_error,\
        }
        - selected_state = @idv_form.state || @selected_state
        = f.input :state, collection: us_states_territories,
          label: t('idv.form.state'), required: true,
          input_html: data_attrs, selected: selected_state,
          prompt: '- Select -'

      .sm-col.sm-col-4.px1
        / using :tel for mobile numeric keypad
        = f.input :zipcode, as: :tel,
          label: t('idv.form.zipcode'), required: true,
          pattern: '(\d{5}([\-]\d{4})?)',
          input_html: { class: 'zipcode', value: @idv_form.zipcode }

  .mt3
    button type='submit' class='btn btn-primary btn-wide sm-col-6 col-12'
      = t('forms.buttons.continue')

.mt2.pt1.border-top
  = link_to t('links.cancel'), idv_cancel_path, class: 'h5'<|MERGE_RESOLUTION|>--- conflicted
+++ resolved
@@ -47,10 +47,7 @@
             span.indicator
             .block = state_id_type[0]
     = f.input :state_id_number, label: t('idv.form.state_id'),
-<<<<<<< HEAD
-=======
         hint: t('idv.form.state_id_tip'), hint_html: { class: 'inline pl1' },
->>>>>>> ef7ea180
         required: true,
         pattern: '^.{0,25}$',
         input_html: { class: 'sm-col-8 state_id_number', value: @idv_form.state_id_number }
