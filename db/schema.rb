# This file is auto-generated from the current state of the database. Instead
# of editing this file, please use the migrations feature of Active Record to
# incrementally modify your database, and then regenerate this schema definition.
#
# Note that this schema.rb definition is the authoritative source for your
# database schema. If you need to create the application database on another
# system, you should be using db:schema:load, not running all the migrations
# from scratch. The latter is a flawed and unsustainable approach (the more migrations
# you'll amass, the slower it'll run and the greater likelihood for issues).
#
# It's strongly recommended that you check this file into your version control system.

<<<<<<< HEAD
ActiveRecord::Schema.define(version: 20190212163140) do
=======
ActiveRecord::Schema.define(version: 20190225005651) do
>>>>>>> 0c7e52d7

  # These are extensions that must be enabled in order to support this database
  enable_extension "plpgsql"

  create_table "account_reset_requests", force: :cascade do |t|
    t.integer "user_id", null: false
    t.datetime "requested_at"
    t.string "request_token"
    t.datetime "cancelled_at"
    t.datetime "reported_fraud_at"
    t.datetime "granted_at"
    t.string "granted_token"
    t.datetime "created_at", null: false
    t.datetime "updated_at", null: false
    t.index ["cancelled_at", "granted_at", "requested_at"], name: "index_account_reset_requests_on_timestamps"
    t.index ["granted_token"], name: "index_account_reset_requests_on_granted_token", unique: true
    t.index ["request_token"], name: "index_account_reset_requests_on_request_token", unique: true
    t.index ["user_id"], name: "index_account_reset_requests_on_user_id", unique: true
  end

  create_table "agencies", force: :cascade do |t|
    t.string "name", null: false
    t.index ["name"], name: "index_agencies_on_name", unique: true
  end

  create_table "agency_identities", force: :cascade do |t|
    t.integer "user_id", null: false
    t.integer "agency_id", null: false
    t.string "uuid", null: false
    t.index ["user_id", "agency_id"], name: "index_agency_identities_on_user_id_and_agency_id", unique: true
    t.index ["uuid"], name: "index_agency_identities_on_uuid", unique: true
  end

  create_table "authorizations", force: :cascade do |t|
    t.string "provider", limit: 255
    t.string "uid", limit: 255
    t.integer "user_id"
    t.datetime "created_at"
    t.datetime "updated_at"
    t.datetime "authorized_at"
    t.index ["provider", "uid"], name: "index_authorizations_on_provider_and_uid"
    t.index ["user_id"], name: "index_authorizations_on_user_id"
  end

  create_table "backup_code_configurations", force: :cascade do |t|
    t.integer "user_id", null: false
    t.string "encrypted_code", default: "", null: false
    t.string "code_fingerprint", default: "", null: false
    t.datetime "used_at"
    t.datetime "created_at", null: false
    t.datetime "updated_at", null: false
    t.index ["user_id", "code_fingerprint"], name: "index_bcc_on_user_id_code_fingerprint", unique: true
  end

  create_table "devices", force: :cascade do |t|
    t.integer "user_id", null: false
    t.string "cookie_uuid", null: false
    t.string "user_agent", null: false
    t.datetime "last_used_at", null: false
    t.string "last_ip", limit: 255, null: false
    t.datetime "created_at", null: false
    t.datetime "updated_at", null: false
    t.index ["user_id", "cookie_uuid"], name: "index_device_user_id_cookie_uuid"
    t.index ["user_id", "last_used_at"], name: "index_device_user_id_last_used_at"
  end

  create_table "doc_auths", force: :cascade do |t|
    t.bigint "user_id", null: false
    t.datetime "attempted_at"
    t.integer "attempts", default: 0
    t.datetime "license_confirmed_at"
    t.datetime "selfie_confirmed_at"
    t.datetime "created_at", null: false
    t.datetime "updated_at", null: false
    t.index ["user_id"], name: "index_doc_auths_on_user_id"
  end

  create_table "email_addresses", force: :cascade do |t|
    t.bigint "user_id"
    t.string "confirmation_token", limit: 255
    t.datetime "confirmed_at"
    t.datetime "confirmation_sent_at"
    t.string "email_fingerprint", default: "", null: false
    t.string "encrypted_email", default: "", null: false
    t.datetime "created_at", null: false
    t.datetime "updated_at", null: false
    t.index ["email_fingerprint"], name: "index_email_addresses_on_all_email_fingerprints"
    t.index ["email_fingerprint"], name: "index_email_addresses_on_email_fingerprint", unique: true, where: "(confirmed_at IS NOT NULL)"
    t.index ["user_id"], name: "index_email_addresses_on_user_id"
  end

  create_table "events", force: :cascade do |t|
    t.integer "user_id", null: false
    t.integer "event_type", null: false
    t.datetime "created_at", null: false
    t.datetime "updated_at", null: false
    t.integer "device_id"
    t.string "ip"
    t.index ["device_id", "created_at"], name: "index_events_on_device_id_and_created_at"
    t.index ["user_id", "created_at"], name: "index_events_on_user_id_and_created_at"
    t.index ["user_id"], name: "index_events_on_user_id"
  end

  create_table "identities", force: :cascade do |t|
    t.string "service_provider", limit: 255
    t.datetime "last_authenticated_at"
    t.integer "user_id"
    t.datetime "created_at"
    t.datetime "updated_at"
    t.string "session_uuid", limit: 255
    t.string "uuid", null: false
    t.string "nonce"
    t.integer "ial", default: 1
    t.string "access_token"
    t.string "scope"
    t.string "code_challenge"
    t.string "rails_session_id"
    t.json "verified_attributes"
    t.index ["access_token"], name: "index_identities_on_access_token", unique: true
    t.index ["session_uuid"], name: "index_identities_on_session_uuid", unique: true
    t.index ["user_id", "service_provider"], name: "index_identities_on_user_id_and_service_provider", unique: true
    t.index ["user_id"], name: "index_identities_on_user_id"
    t.index ["uuid"], name: "index_identities_on_uuid", unique: true
  end

  create_table "otp_requests_trackers", force: :cascade do |t|
    t.datetime "otp_last_sent_at"
    t.integer "otp_send_count", default: 0
    t.string "attribute_cost"
    t.string "phone_fingerprint", default: "", null: false
    t.datetime "created_at"
    t.datetime "updated_at"
    t.index ["phone_fingerprint"], name: "index_otp_requests_trackers_on_phone_fingerprint", unique: true
    t.index ["updated_at"], name: "index_otp_requests_trackers_on_updated_at"
  end

  create_table "phone_configurations", force: :cascade do |t|
    t.bigint "user_id", null: false
    t.text "encrypted_phone", null: false
    t.integer "delivery_preference", default: 0, null: false
    t.boolean "mfa_enabled", default: true, null: false
    t.datetime "confirmation_sent_at"
    t.datetime "confirmed_at"
    t.datetime "created_at", null: false
    t.datetime "updated_at", null: false
    t.index ["user_id"], name: "index_phone_configurations_on_user_id"
  end

  create_table "profiles", force: :cascade do |t|
    t.integer "user_id", null: false
    t.boolean "active", default: false, null: false
    t.datetime "verified_at"
    t.datetime "activated_at"
    t.datetime "created_at", null: false
    t.datetime "updated_at", null: false
    t.text "encrypted_pii"
    t.string "ssn_signature", limit: 64
    t.text "encrypted_pii_recovery"
    t.integer "deactivation_reason"
    t.boolean "phone_confirmed", default: false, null: false
    t.index ["ssn_signature", "active"], name: "index_profiles_on_ssn_signature_and_active", unique: true, where: "(active = true)"
    t.index ["ssn_signature"], name: "index_profiles_on_ssn_signature"
    t.index ["user_id", "active"], name: "index_profiles_on_user_id_and_active", unique: true, where: "(active = true)"
    t.index ["user_id", "ssn_signature", "active"], name: "index_profiles_on_user_id_and_ssn_signature_and_active", unique: true, where: "(active = true)"
    t.index ["user_id"], name: "index_profiles_on_user_id"
  end

  create_table "remote_settings", force: :cascade do |t|
    t.string "name", null: false
    t.string "url", null: false
    t.text "contents", null: false
    t.datetime "created_at", null: false
    t.datetime "updated_at", null: false
    t.index ["name"], name: "index_remote_settings_on_name", unique: true
  end

  create_table "service_provider_requests", force: :cascade do |t|
    t.string "issuer", null: false
    t.string "loa", null: false
    t.string "url", null: false
    t.string "uuid", null: false
    t.datetime "created_at", null: false
    t.datetime "updated_at", null: false
    t.string "requested_attributes", default: [], array: true
    t.index ["uuid"], name: "index_service_provider_requests_on_uuid", unique: true
  end

  create_table "service_providers", force: :cascade do |t|
    t.string "issuer", null: false
    t.string "friendly_name"
    t.text "description"
    t.text "metadata_url"
    t.text "acs_url"
    t.text "assertion_consumer_logout_service_url"
    t.text "cert"
    t.text "logo"
    t.string "fingerprint"
    t.string "signature"
    t.string "block_encryption", default: "aes256-cbc", null: false
    t.text "sp_initiated_login_url"
    t.text "return_to_sp_url"
    t.string "agency"
    t.json "attribute_bundle"
    t.datetime "created_at"
    t.datetime "updated_at"
    t.boolean "active", default: false, null: false
    t.boolean "approved", default: false, null: false
    t.boolean "native", default: false, null: false
    t.string "redirect_uris", default: [], array: true
    t.integer "agency_id"
    t.text "failure_to_proof_url"
    t.integer "aal"
    t.integer "ial"
    t.boolean "piv_cac", default: false
    t.boolean "piv_cac_scoped_by_email", default: false
    t.boolean "pkce"
    t.index ["issuer"], name: "index_service_providers_on_issuer", unique: true
  end

  create_table "users", force: :cascade do |t|
    t.string "reset_password_token", limit: 255
    t.datetime "reset_password_sent_at"
    t.datetime "remember_created_at"
    t.integer "sign_in_count", default: 0, null: false
    t.datetime "current_sign_in_at"
    t.datetime "last_sign_in_at"
    t.string "current_sign_in_ip", limit: 255
    t.string "last_sign_in_ip", limit: 255
    t.datetime "created_at"
    t.datetime "updated_at"
    t.string "confirmation_token", limit: 255
    t.datetime "confirmed_at"
    t.datetime "confirmation_sent_at"
    t.string "unconfirmed_email", limit: 255
    t.integer "role"
    t.integer "second_factor_attempts_count", default: 0
    t.string "uuid", limit: 255, null: false
    t.datetime "reset_requested_at"
    t.datetime "second_factor_locked_at"
    t.datetime "locked_at"
    t.integer "failed_attempts", default: 0
    t.string "unlock_token", limit: 255
    t.datetime "phone_confirmed_at"
    t.text "encrypted_otp_secret_key"
    t.string "direct_otp"
    t.datetime "direct_otp_sent_at"
    t.datetime "idv_attempted_at"
    t.integer "idv_attempts", default: 0
    t.string "unique_session_id"
    t.string "email_fingerprint", default: "", null: false
    t.text "encrypted_email", default: "", null: false
    t.string "attribute_cost"
    t.text "encrypted_phone"
    t.integer "otp_delivery_preference", default: 0, null: false
    t.integer "totp_timestamp"
    t.string "x509_dn_uuid"
    t.string "encrypted_password_digest", default: ""
    t.string "encrypted_recovery_code_digest", default: ""
    t.datetime "remember_device_revoked_at"
    t.index ["confirmation_token"], name: "index_users_on_confirmation_token", unique: true
    t.index ["email_fingerprint"], name: "index_users_on_email_fingerprint", unique: true
    t.index ["encrypted_otp_secret_key"], name: "index_users_on_encrypted_otp_secret_key", unique: true
    t.index ["reset_password_token"], name: "index_users_on_reset_password_token", unique: true
    t.index ["unconfirmed_email"], name: "index_users_on_unconfirmed_email"
    t.index ["unlock_token"], name: "index_users_on_unlock_token"
    t.index ["uuid"], name: "index_users_on_uuid", unique: true
    t.index ["x509_dn_uuid"], name: "index_users_on_x509_dn_uuid", unique: true
  end

  create_table "usps_confirmation_codes", force: :cascade do |t|
    t.integer "profile_id", null: false
    t.string "otp_fingerprint", null: false
    t.datetime "code_sent_at", default: -> { "now()" }, null: false
    t.datetime "created_at", null: false
    t.datetime "updated_at", null: false
    t.datetime "bounced_at"
    t.datetime "letter_expired_sent_at"
    t.index ["bounced_at", "letter_expired_sent_at", "created_at"], name: "index_ucc_expired_letters"
    t.index ["otp_fingerprint"], name: "index_usps_confirmation_codes_on_otp_fingerprint"
    t.index ["profile_id"], name: "index_usps_confirmation_codes_on_profile_id"
  end

  create_table "usps_confirmations", force: :cascade do |t|
    t.text "entry", null: false
    t.datetime "created_at", null: false
    t.datetime "updated_at", null: false
  end

  create_table "webauthn_configurations", force: :cascade do |t|
    t.bigint "user_id", null: false
    t.string "name", null: false
    t.text "credential_id", null: false
    t.text "credential_public_key", null: false
    t.datetime "created_at", null: false
    t.datetime "updated_at", null: false
    t.index ["user_id"], name: "index_webauthn_configurations_on_user_id"
  end

  add_foreign_key "events", "users"
end<|MERGE_RESOLUTION|>--- conflicted
+++ resolved
@@ -10,12 +10,7 @@
 #
 # It's strongly recommended that you check this file into your version control system.
 
-<<<<<<< HEAD
-ActiveRecord::Schema.define(version: 20190212163140) do
-=======
 ActiveRecord::Schema.define(version: 20190225005651) do
->>>>>>> 0c7e52d7
-
   # These are extensions that must be enabled in order to support this database
   enable_extension "plpgsql"
 
