--- conflicted
+++ resolved
@@ -10,11 +10,7 @@
 #
 # It's strongly recommended that you check this file into your version control system.
 
-<<<<<<< HEAD
-ActiveRecord::Schema.define(version: 20190502143706) do
-=======
 ActiveRecord::Schema.define(version: 20190512200157) do
->>>>>>> 29547ea1
 
   # These are extensions that must be enabled in order to support this database
   enable_extension "plpgsql"
@@ -164,22 +160,6 @@
     t.index ["user_id", "service_provider"], name: "index_identities_on_user_id_and_service_provider", unique: true
     t.index ["user_id"], name: "index_identities_on_user_id"
     t.index ["uuid"], name: "index_identities_on_uuid", unique: true
-  end
-
-  create_table "job_runs", force: :cascade do |t|
-    t.string "host", null: false
-    t.string "pid", null: false
-    t.datetime "finish_time"
-    t.string "job_name", null: false
-    t.string "result"
-    t.string "error"
-    t.datetime "created_at", null: false
-    t.datetime "updated_at", null: false
-    t.index ["created_at"], name: "index_job_runs_on_created_at"
-    t.index ["error"], name: "index_job_runs_on_error"
-    t.index ["finish_time"], name: "index_job_runs_on_finish_time"
-    t.index ["host"], name: "index_job_runs_on_host"
-    t.index ["job_name"], name: "index_job_runs_on_job_name"
   end
 
   create_table "otp_requests_trackers", force: :cascade do |t|
