# This file is auto-generated from the current state of the database. Instead
# of editing this file, please use the migrations feature of Active Record to
# incrementally modify your database, and then regenerate this schema definition.
#
# Note that this schema.rb definition is the authoritative source for your
# database schema. If you need to create the application database on another
# system, you should be using db:schema:load, not running all the migrations
# from scratch. The latter is a flawed and unsustainable approach (the more migrations
# you'll amass, the slower it'll run and the greater likelihood for issues).
#
# It's strongly recommended that you check this file into your version control system.

<<<<<<< HEAD
ActiveRecord::Schema.define(version: 20190510202920) do
=======
ActiveRecord::Schema.define(version: 20190512200157) do
>>>>>>> 29547ea1

  # These are extensions that must be enabled in order to support this database
  enable_extension "plpgsql"

  create_table "account_recovery_requests", force: :cascade do |t|
    t.integer "user_id", null: false
    t.string "request_token", null: false
    t.datetime "requested_at", null: false
    t.datetime "created_at", null: false
    t.datetime "updated_at", null: false
    t.index ["request_token"], name: "index_account_recovery_requests_on_request_token", unique: true
    t.index ["user_id"], name: "index_account_recovery_requests_on_user_id", unique: true
  end

  create_table "account_reset_requests", force: :cascade do |t|
    t.integer "user_id", null: false
    t.datetime "requested_at"
    t.string "request_token"
    t.datetime "cancelled_at"
    t.datetime "reported_fraud_at"
    t.datetime "granted_at"
    t.string "granted_token"
    t.datetime "created_at", null: false
    t.datetime "updated_at", null: false
    t.index ["cancelled_at", "granted_at", "requested_at"], name: "index_account_reset_requests_on_timestamps"
    t.index ["granted_token"], name: "index_account_reset_requests_on_granted_token", unique: true
    t.index ["request_token"], name: "index_account_reset_requests_on_request_token", unique: true
    t.index ["user_id"], name: "index_account_reset_requests_on_user_id", unique: true
  end

  create_table "agencies", force: :cascade do |t|
    t.string "name", null: false
    t.index ["name"], name: "index_agencies_on_name", unique: true
  end

  create_table "agency_identities", force: :cascade do |t|
    t.integer "user_id", null: false
    t.integer "agency_id", null: false
    t.string "uuid", null: false
    t.index ["user_id", "agency_id"], name: "index_agency_identities_on_user_id_and_agency_id", unique: true
    t.index ["uuid"], name: "index_agency_identities_on_uuid", unique: true
  end

  create_table "authorizations", force: :cascade do |t|
    t.string "provider", limit: 255
    t.string "uid", limit: 255
    t.integer "user_id"
    t.datetime "created_at"
    t.datetime "updated_at"
    t.datetime "authorized_at"
    t.index ["provider", "uid"], name: "index_authorizations_on_provider_and_uid"
    t.index ["user_id"], name: "index_authorizations_on_user_id"
  end

  create_table "backup_code_configurations", force: :cascade do |t|
    t.integer "user_id", null: false
    t.string "encrypted_code", default: "", null: false
    t.string "code_fingerprint", default: "", null: false
    t.datetime "used_at"
    t.datetime "created_at", null: false
    t.datetime "updated_at", null: false
    t.index ["user_id", "code_fingerprint"], name: "index_bcc_on_user_id_code_fingerprint", unique: true
  end

  create_table "devices", force: :cascade do |t|
    t.integer "user_id", null: false
    t.string "cookie_uuid", null: false
    t.string "user_agent", null: false
    t.datetime "last_used_at", null: false
    t.string "last_ip", limit: 255, null: false
    t.datetime "created_at", null: false
    t.datetime "updated_at", null: false
    t.index ["user_id", "cookie_uuid"], name: "index_device_user_id_cookie_uuid"
    t.index ["user_id", "last_used_at"], name: "index_device_user_id_last_used_at"
  end

  create_table "doc_auths", force: :cascade do |t|
    t.bigint "user_id", null: false
    t.datetime "attempted_at"
    t.integer "attempts", default: 0
    t.datetime "license_confirmed_at"
    t.datetime "selfie_confirmed_at"
    t.datetime "created_at", null: false
    t.datetime "updated_at", null: false
    t.index ["user_id"], name: "index_doc_auths_on_user_id"
  end

  create_table "doc_captures", force: :cascade do |t|
    t.integer "user_id", null: false
    t.string "request_token", null: false
    t.datetime "requested_at", null: false
    t.string "acuant_token"
    t.datetime "created_at", null: false
    t.datetime "updated_at", null: false
    t.index ["request_token"], name: "index_doc_captures_on_request_token", unique: true
    t.index ["user_id"], name: "index_doc_captures_on_user_id", unique: true
  end

  create_table "email_addresses", force: :cascade do |t|
    t.bigint "user_id"
    t.string "confirmation_token", limit: 255
    t.datetime "confirmed_at"
    t.datetime "confirmation_sent_at"
    t.string "email_fingerprint", default: "", null: false
    t.string "encrypted_email", default: "", null: false
    t.datetime "created_at", null: false
    t.datetime "updated_at", null: false
    t.datetime "last_sign_in_at"
    t.index ["email_fingerprint"], name: "index_email_addresses_on_all_email_fingerprints"
    t.index ["email_fingerprint"], name: "index_email_addresses_on_email_fingerprint", unique: true, where: "(confirmed_at IS NOT NULL)"
    t.index ["user_id", "last_sign_in_at"], name: "index_email_addresses_on_user_id_and_last_sign_in_at", order: { last_sign_in_at: :desc }
    t.index ["user_id"], name: "index_email_addresses_on_user_id"
  end

  create_table "events", force: :cascade do |t|
    t.integer "user_id", null: false
    t.integer "event_type", null: false
    t.datetime "created_at", null: false
    t.datetime "updated_at", null: false
    t.integer "device_id"
    t.string "ip"
    t.datetime "disavowed_at"
    t.string "disavowal_token_fingerprint"
    t.index ["device_id", "created_at"], name: "index_events_on_device_id_and_created_at"
    t.index ["disavowal_token_fingerprint"], name: "index_events_on_disavowal_token_fingerprint"
    t.index ["user_id", "created_at"], name: "index_events_on_user_id_and_created_at"
    t.index ["user_id"], name: "index_events_on_user_id"
  end

  create_table "identities", force: :cascade do |t|
    t.string "service_provider", limit: 255
    t.datetime "last_authenticated_at"
    t.integer "user_id"
    t.datetime "created_at"
    t.datetime "updated_at"
    t.string "session_uuid", limit: 255
    t.string "uuid", null: false
    t.string "nonce"
    t.integer "ial", default: 1
    t.string "access_token"
    t.string "scope"
    t.string "code_challenge"
    t.string "rails_session_id"
    t.json "verified_attributes"
    t.index ["access_token"], name: "index_identities_on_access_token", unique: true
    t.index ["session_uuid"], name: "index_identities_on_session_uuid", unique: true
    t.index ["user_id", "service_provider"], name: "index_identities_on_user_id_and_service_provider", unique: true
    t.index ["user_id"], name: "index_identities_on_user_id"
    t.index ["uuid"], name: "index_identities_on_uuid", unique: true
  end

  create_table "otp_requests_trackers", force: :cascade do |t|
    t.datetime "otp_last_sent_at"
    t.integer "otp_send_count", default: 0
    t.string "attribute_cost"
    t.string "phone_fingerprint", default: "", null: false
    t.datetime "created_at"
    t.datetime "updated_at"
    t.index ["phone_fingerprint"], name: "index_otp_requests_trackers_on_phone_fingerprint", unique: true
    t.index ["updated_at"], name: "index_otp_requests_trackers_on_updated_at"
  end

  create_table "phone_configurations", force: :cascade do |t|
    t.bigint "user_id", null: false
    t.text "encrypted_phone", null: false
    t.integer "delivery_preference", default: 0, null: false
    t.boolean "mfa_enabled", default: true, null: false
    t.datetime "confirmation_sent_at"
    t.datetime "confirmed_at"
    t.datetime "created_at", null: false
    t.datetime "updated_at", null: false
    t.datetime "made_default_at"
    t.index ["made_default_at", "created_at"], name: "index_phone_configurations_on_made_default_at_and_created_at"
    t.index ["user_id"], name: "index_phone_configurations_on_user_id"
  end

  create_table "profiles", force: :cascade do |t|
    t.integer "user_id", null: false
    t.boolean "active", default: false, null: false
    t.datetime "verified_at"
    t.datetime "activated_at"
    t.datetime "created_at", null: false
    t.datetime "updated_at", null: false
    t.text "encrypted_pii"
    t.string "ssn_signature", limit: 64
    t.text "encrypted_pii_recovery"
    t.integer "deactivation_reason"
    t.boolean "phone_confirmed", default: false, null: false
    t.index ["ssn_signature", "active"], name: "index_profiles_on_ssn_signature_and_active", unique: true, where: "(active = true)"
    t.index ["ssn_signature"], name: "index_profiles_on_ssn_signature"
    t.index ["user_id", "active"], name: "index_profiles_on_user_id_and_active", unique: true, where: "(active = true)"
    t.index ["user_id", "ssn_signature", "active"], name: "index_profiles_on_user_id_and_ssn_signature_and_active", unique: true, where: "(active = true)"
    t.index ["user_id"], name: "index_profiles_on_user_id"
  end

  create_table "push_account_deletes", force: :cascade do |t|
    t.datetime "created_at", null: false
    t.integer "agency_id", null: false
    t.string "uuid", null: false
    t.index ["created_at"], name: "index_push_account_deletes_on_created_at"
  end

  create_table "remote_settings", force: :cascade do |t|
    t.string "name", null: false
    t.string "url", null: false
    t.text "contents", null: false
    t.datetime "created_at", null: false
    t.datetime "updated_at", null: false
    t.index ["name"], name: "index_remote_settings_on_name", unique: true
  end

  create_table "service_provider_requests", force: :cascade do |t|
    t.string "issuer", null: false
    t.string "loa", null: false
    t.string "url", null: false
    t.string "uuid", null: false
    t.datetime "created_at", null: false
    t.datetime "updated_at", null: false
    t.string "requested_attributes", default: [], array: true
    t.index ["uuid"], name: "index_service_provider_requests_on_uuid", unique: true
  end

  create_table "service_providers", force: :cascade do |t|
    t.string "issuer", null: false
    t.string "friendly_name"
    t.text "description"
    t.text "metadata_url"
    t.text "acs_url"
    t.text "assertion_consumer_logout_service_url"
    t.text "cert"
    t.text "logo"
    t.string "fingerprint"
    t.string "signature"
    t.string "block_encryption", default: "aes256-cbc", null: false
    t.text "sp_initiated_login_url"
    t.text "return_to_sp_url"
    t.string "agency"
    t.json "attribute_bundle"
    t.datetime "created_at"
    t.datetime "updated_at"
    t.boolean "active", default: false, null: false
    t.boolean "approved", default: false, null: false
    t.boolean "native", default: false, null: false
    t.string "redirect_uris", default: [], array: true
    t.integer "agency_id"
    t.text "failure_to_proof_url"
    t.integer "aal"
    t.integer "ial"
    t.boolean "piv_cac", default: false
    t.boolean "piv_cac_scoped_by_email", default: false
    t.boolean "pkce"
    t.string "push_notification_url"
    t.index ["issuer"], name: "index_service_providers_on_issuer", unique: true
  end

  create_table "throttles", force: :cascade do |t|
    t.integer "user_id", null: false
    t.integer "throttle_type", null: false
    t.datetime "attempted_at"
    t.integer "attempts", default: 0
    t.index ["user_id", "throttle_type"], name: "index_throttles_on_user_id_and_throttle_type"
  end

  create_table "users", force: :cascade do |t|
    t.string "reset_password_token", limit: 255
    t.datetime "reset_password_sent_at"
    t.datetime "remember_created_at"
    t.integer "sign_in_count", default: 0, null: false
    t.datetime "current_sign_in_at"
    t.datetime "last_sign_in_at"
    t.string "current_sign_in_ip", limit: 255
    t.string "last_sign_in_ip", limit: 255
    t.datetime "created_at"
    t.datetime "updated_at"
    t.string "confirmation_token", limit: 255
    t.datetime "confirmed_at"
    t.datetime "confirmation_sent_at"
    t.string "unconfirmed_email", limit: 255
    t.integer "second_factor_attempts_count", default: 0
    t.string "uuid", limit: 255, null: false
    t.datetime "second_factor_locked_at"
    t.datetime "locked_at"
    t.integer "failed_attempts", default: 0
    t.string "unlock_token", limit: 255
    t.datetime "phone_confirmed_at"
    t.text "encrypted_otp_secret_key"
    t.string "direct_otp"
    t.datetime "direct_otp_sent_at"
    t.datetime "idv_attempted_at"
    t.integer "idv_attempts", default: 0
    t.string "unique_session_id"
    t.string "email_fingerprint", default: "", null: false
    t.text "encrypted_email", default: "", null: false
    t.string "attribute_cost"
    t.text "encrypted_phone"
    t.integer "otp_delivery_preference", default: 0, null: false
    t.integer "totp_timestamp"
    t.string "x509_dn_uuid"
    t.string "encrypted_password_digest", default: ""
    t.string "encrypted_recovery_code_digest", default: ""
    t.datetime "remember_device_revoked_at"
    t.index ["confirmation_token"], name: "index_users_on_confirmation_token", unique: true
    t.index ["encrypted_otp_secret_key"], name: "index_users_on_encrypted_otp_secret_key", unique: true
    t.index ["reset_password_token"], name: "index_users_on_reset_password_token", unique: true
    t.index ["unconfirmed_email"], name: "index_users_on_unconfirmed_email"
    t.index ["unlock_token"], name: "index_users_on_unlock_token"
    t.index ["uuid"], name: "index_users_on_uuid", unique: true
    t.index ["x509_dn_uuid"], name: "index_users_on_x509_dn_uuid", unique: true
  end

  create_table "usps_confirmation_codes", force: :cascade do |t|
    t.integer "profile_id", null: false
    t.string "otp_fingerprint", null: false
    t.datetime "code_sent_at", default: -> { "now()" }, null: false
    t.datetime "created_at", null: false
    t.datetime "updated_at", null: false
    t.datetime "bounced_at"
    t.datetime "letter_expired_sent_at"
    t.index ["bounced_at", "letter_expired_sent_at", "created_at"], name: "index_ucc_expired_letters"
    t.index ["otp_fingerprint"], name: "index_usps_confirmation_codes_on_otp_fingerprint"
    t.index ["profile_id"], name: "index_usps_confirmation_codes_on_profile_id"
  end

  create_table "usps_confirmations", force: :cascade do |t|
    t.text "entry", null: false
    t.datetime "created_at", null: false
    t.datetime "updated_at", null: false
  end

  create_table "webauthn_configurations", force: :cascade do |t|
    t.bigint "user_id", null: false
    t.string "name", null: false
    t.text "credential_id", null: false
    t.text "credential_public_key", null: false
    t.datetime "created_at", null: false
    t.datetime "updated_at", null: false
    t.index ["user_id"], name: "index_webauthn_configurations_on_user_id"
  end

  add_foreign_key "events", "users"
end<|MERGE_RESOLUTION|>--- conflicted
+++ resolved
@@ -10,11 +10,7 @@
 #
 # It's strongly recommended that you check this file into your version control system.
 
-<<<<<<< HEAD
-ActiveRecord::Schema.define(version: 20190510202920) do
-=======
 ActiveRecord::Schema.define(version: 20190512200157) do
->>>>>>> 29547ea1
 
   # These are extensions that must be enabled in order to support this database
   enable_extension "plpgsql"
@@ -293,8 +289,10 @@
     t.datetime "confirmed_at"
     t.datetime "confirmation_sent_at"
     t.string "unconfirmed_email", limit: 255
+    t.integer "role"
     t.integer "second_factor_attempts_count", default: 0
     t.string "uuid", limit: 255, null: false
+    t.datetime "reset_requested_at"
     t.datetime "second_factor_locked_at"
     t.datetime "locked_at"
     t.integer "failed_attempts", default: 0
